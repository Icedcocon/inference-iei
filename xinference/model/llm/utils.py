--- conflicted
+++ resolved
@@ -466,17 +466,13 @@
         chunks: AsyncGenerator[CompletionChunk, None],
         reasoning_parser: Optional[ReasoningParser] = None,
     ) -> AsyncGenerator[ChatCompletionChunk, None]:
-<<<<<<< HEAD
         i = 0
         first_token_content = None
-=======
->>>>>>> a3c20630
         previous_texts = [""]
         # Process chunks
         if reasoning_parser:
             chunks = reasoning_parser.prepare_reasoning_content_streaming(chunks)
         async for chunk in chunks:
-<<<<<<< HEAD
             if i == 0:
                 # 保存第一个token内容
                 if chunk.get("choices") and chunk["choices"][0].get("text"):
@@ -488,10 +484,6 @@
                     chunk["choices"][0]["text"] = first_token_content + chunk["choices"][0]["text"]
                 chat_chunk = cls._to_chat_completion_chunk(chunk, reasoning_parser, previous_texts)
             elif not chunk.get("choices"):
-=======
-            choices = chunk.get("choices")
-            if not choices:
->>>>>>> a3c20630
                 # usage
                 chat_chunk = cls._get_final_chat_completion_chunk(chunk)
             else:
