[
  {
    "version": 1,
    "context_length": 8194,
    "model_name": "codeshell",
    "model_lang": [
      "en",
      "zh"
    ],
    "model_ability": [
      "generate"
    ],
    "model_description": "CodeShell is a multi-language code LLM developed by the Knowledge Computing Lab of Peking University. ",
    "model_specs": [
      {
        "model_format": "pytorch",
        "model_size_in_billions": 7,
        "quantizations": [
          "none"
        ],
        "model_id": "WisdomShell/CodeShell-7B",
        "model_revision": "1c79ab7fd316a62ab41d764facd3548a23fa5dee"
      }
    ]
  },
  {
    "version": 1,
    "context_length": 8194,
    "model_name": "codeshell-chat",
    "model_lang": [
      "en",
      "zh"
    ],
    "model_ability": [
      "chat"
    ],
    "model_description": "CodeShell is a multi-language code LLM developed by the Knowledge Computing Lab of Peking University.",
    "model_specs": [
      {
        "model_format": "pytorch",
        "model_size_in_billions": 7,
        "quantizations": [
          "none"
        ],
        "model_id": "WisdomShell/CodeShell-7B-Chat",
        "model_revision": "3cb06f589b7b1e2f8e728c77280b1114191d24de"
      }
    ],
    "chat_template": "{% for item in messages %}{% if item['role'] == 'user' %}{{ '## human: ' + item['content'] + '|<end>|' }}{% elif item['role'] == 'assistant' %}{{ '## assistant: ' + item['content'] + '|<end>|' }}{% endif %}{% endfor %}{{ '## assistant: ' }}",
    "stop_token_ids": [
      70000
    ],
    "stop": [
      "<|endoftext|>",
      "|||",
      "|<end>|"
    ]
  },
  {
    "version": 1,
    "context_length": 2048,
    "model_name": "phi-2",
    "model_lang": [
      "en"
    ],
    "model_ability": [
      "generate"
    ],
    "model_description": "Phi-2 is a 2.7B Transformer based LLM used for research on model safety, trained with data similar to Phi-1.5 but augmented with synthetic texts and curated websites.",
    "model_specs": [
      {
        "model_format": "ggufv2",
        "model_size_in_billions": 2,
        "quantizations": [
          "Q2_K",
          "Q3_K_S",
          "Q3_K_M",
          "Q3_K_L",
          "Q4_0",
          "Q4_K_S",
          "Q4_K_M",
          "Q5_0",
          "Q5_K_S",
          "Q5_K_M",
          "Q6_K",
          "Q8_0"
        ],
        "model_id": "TheBloke/phi-2-GGUF",
        "model_file_name_template": "phi-2.{quantization}.gguf"
      },
      {
        "model_format": "pytorch",
        "model_size_in_billions": 2,
        "quantizations": [
          "4-bit",
          "8-bit",
          "none"
        ],
        "model_id": "microsoft/phi-2",
        "model_revision": "d3186761bf5c4409f7679359284066c25ab668ee"
      }
    ]
  },
  {
    "version": 1,
    "context_length": 128000,
    "model_name": "phi-3-mini-128k-instruct",
    "model_lang": [
      "en"
    ],
    "model_ability": [
      "chat"
    ],
    "model_description": "The Phi-3-Mini-128K-Instruct is a 3.8 billion-parameter, lightweight, state-of-the-art open model trained using the Phi-3 datasets.",
    "model_specs": [
      {
        "model_format": "pytorch",
        "model_size_in_billions": 4,
        "quantizations": [
          "4-bit",
          "8-bit",
          "none"
        ],
        "model_id": "microsoft/Phi-3-mini-128k-instruct",
        "model_revision": "ebee18c488086b396dde649f2aa6548b9b8d2404"
      }
    ],
    "chat_template": "{% for message in messages %}{% if message['role'] == 'system' %}{{'<|system|>\n' + message['content'] + '<|end|>\n'}}{% elif message['role'] == 'user' %}{{'<|user|>\n' + message['content'] + '<|end|>\n'}}{% elif message['role'] == 'assistant' %}{{'<|assistant|>\n' + message['content'] + '<|end|>\n'}}{% endif %}{% endfor %}{% if add_generation_prompt %}{{ '<|assistant|>\n' }}{% else %}{{ '<|endoftext|>' }}{% endif %}",
    "stop_token_ids":[
      32000,
      32001,
      32007
    ],
    "stop": [
      "<|endoftext|>",
      "<|assistant|>",
      "<|end|>"
    ]
  },
  {
    "version": 1,
    "context_length": 4096,
    "model_name": "phi-3-mini-4k-instruct",
    "model_lang": [
      "en"
    ],
    "model_ability": [
      "chat"
    ],
    "model_description": "The Phi-3-Mini-4k-Instruct is a 3.8 billion-parameter, lightweight, state-of-the-art open model trained using the Phi-3 datasets.",
    "model_specs": [
      {
        "model_format": "ggufv2",
        "model_size_in_billions": 4,
        "quantizations": [
          "fp16",
          "q4"
        ],
        "model_id": "microsoft/Phi-3-mini-4k-instruct-gguf",
        "model_file_name_template": "Phi-3-mini-4k-instruct-{quantization}.gguf"
      },
      {
        "model_format": "pytorch",
        "model_size_in_billions": 4,
        "quantizations": [
          "4-bit",
          "8-bit",
          "none"
        ],
        "model_id": "microsoft/Phi-3-mini-4k-instruct",
        "model_revision": "b86bcaf57ea4dfdec5dbe12a377028b2fab0d480"
      }
    ],
    "chat_template": "{% for message in messages %}{% if message['role'] == 'system' %}{{'<|system|>\n' + message['content'] + '<|end|>\n'}}{% elif message['role'] == 'user' %}{{'<|user|>\n' + message['content'] + '<|end|>\n'}}{% elif message['role'] == 'assistant' %}{{'<|assistant|>\n' + message['content'] + '<|end|>\n'}}{% endif %}{% endfor %}{% if add_generation_prompt %}{{ '<|assistant|>\n' }}{% else %}{{ '<|endoftext|>' }}{% endif %}",
    "stop_token_ids":[
      32000,
      32001,
      32007
    ],
    "stop": [
      "<|endoftext|>",
      "<|assistant|>",
      "<|end|>"
    ]
  },
  {
    "version": 1,
    "context_length": 131072,
    "model_name": "glm4-chat",
    "model_lang": [
      "en",
      "zh"
    ],
    "model_ability": [
      "chat",
      "tools"
    ],
    "model_description": "GLM4 is the open source version of the latest generation of pre-trained models in the GLM-4 series launched by Zhipu AI.",
    "model_specs": [
      {
        "model_format": "pytorch",
        "model_size_in_billions": 9,
        "quantizations": [
          "4-bit",
          "8-bit",
          "none"
        ],
        "model_id": "THUDM/glm-4-9b-chat-hf",
        "model_revision": "c7f73fd9e0f378c87f3c8f2c25aec6ad705043cd"
      },
      {
        "model_format": "ggufv2",
        "model_size_in_billions": 9,
        "quantizations": [
          "Q2_K",
          "IQ3_XS",
          "IQ3_S",
          "IQ3_M",
          "Q3_K_S",
          "Q3_K_L",
          "Q3_K",
          "IQ4_XS",
          "IQ4_NL",
          "Q4_K_S",
          "Q4_K",
          "Q5_K_S",
          "Q5_K",
          "Q6_K",
          "Q8_0",
          "BF16",
          "FP16"
        ],
        "model_file_name_template": "glm-4-9b-chat.{quantization}.gguf",
        "model_id": "legraphista/glm-4-9b-chat-GGUF",
        "model_revision": "0155a14edf0176863e9a003cdd78ce599e4d62c0"
      }
    ],
    "chat_template": "[gMASK]<sop>{% for item in messages %}{% if item['tools'] is defined %}<|system|>\n你是一个名为 ChatGLM 的人工智能助手。你是基于智谱AI训练的语言模型 GLM-4 模型开发的，你的任务是针对用户的问题和要求提供适当的答复和支持。\n\n# 可用工具{% set tools = item['tools'] %}{% for tool in tools %}{% if tool['type'] == 'function' %}\n\n## {{ tool['function']['name'] }}\n\n{{ tool['function'] | tojson(indent=4) }}\n在调用上述函数时，请使用 Json 格式表示调用的参数。{% elif tool['type'] == 'python' %}\n\n## python\n\n当你向 `python` 发送包含 Python 代码的消息时，该代码将会在一个有状态的 Jupyter notebook 环境中执行。\n`python` 返回代码执行的输出，或在执行 60 秒后返回超时。\n`/mnt/data` 将会持久化存储你的文件。在此会话中，`python` 无法访问互联网。不要使用 `python` 进行任何网络请求或者在线 API 调用，这些在线内容的访问将不会成功。{% elif tool['type'] == 'simple_browser' %}\n\n## simple_browser\n\n你可以使用 `simple_browser` 工具。该工具支持以下函数：\n`search(query: str, recency_days: int)`：使用搜索引擎进行查询并显示结果，可以使用 `recency_days` 参数控制搜索内容的时效性。\n`mclick(ids: list[int])`：获取一系列指定 id 的页面内容。每次调用时，须选择3-10个页面。选择多个角度的页面，同时尽可能选择可信任的信息来源。考虑到部分页面是无法加载的，你也可以多打开一些可能有用的页面而不用担心内容过多。\n`open_url(url: str)`：打开指定的 URL。\n\n使用 `【{引用 id}†{引用文本}】` 来引用内容。\n\n操作步骤：1. 使用 `search` 来获得信息列表; 2. 使用 `mclick` 来获取指定 ID 页面的内容; 3. 根据获得的内容进行回复。在回复中应当引用信息来源。\n 如果用户提供了 URL，也可以用 `open_url` 直接打开页面。\n如果初次搜索结果没有找到合适的信息，也可以再次使用 `search` 进行搜索。{% elif tool['type'] == 'cogview' %}\n\n## cogview\n\n如果用户的请求中包含了对图像的描述，你可以使用 `cogview` 来生成图像并展示给用户。你需要向 `cogview` 发送图像描述，规则：\n- 发送给 `cogview` 的消息必须使用英语。用户的中文描述必须完全翻译为英语。\n- 应当尽可能详细地描述图像生成的需求，需求描述约 100 英文单词。\n- 保持用户原始描述的意图。不要虚构内容或者没见过的人物。\n- 如无特殊说明，所在地为中国，持有中国立场并遵循中国社会主义价值观。{% endif %}{% endfor %}{% endif %}{% if item['content'] %}<|{{ item['role'] }}|>{{ item['metadata'] }}\n{{ item['content'] }}{% endif %}{% endfor %}{% if add_generation_prompt %}<|assistant|>{% endif %}",
    "stop_token_ids": [
      151329,
      151336,
      151338
    ],
    "stop": [
      "<|endoftext|>",
      "<|user|>",
      "<|observation|>"
    ]
  },
  {
    "version": 1,
    "context_length": 1048576,
    "model_name": "glm4-chat-1m",
    "model_lang": [
      "en",
      "zh"
    ],
    "model_ability": [
      "chat",
      "tools"
    ],
    "model_description": "GLM4 is the open source version of the latest generation of pre-trained models in the GLM-4 series launched by Zhipu AI.",
    "model_specs": [
      {
        "model_format": "pytorch",
        "model_size_in_billions": 9,
        "quantizations": [
          "4-bit",
          "8-bit",
          "none"
        ],
        "model_id": "THUDM/glm-4-9b-chat-1m-hf",
        "model_revision": "0588cb62942f0f0a5545c695e5c1b019d64eabdc"
      },
      {
        "model_format": "ggufv2",
        "model_size_in_billions": 9,
        "quantizations": [
          "Q2_K",
          "IQ3_XS",
          "IQ3_S",
          "IQ3_M",
          "Q3_K_S",
          "Q3_K_L",
          "Q3_K",
          "IQ4_XS",
          "IQ4_NL",
          "Q4_K_S",
          "Q4_K",
          "Q5_K_S",
          "Q5_K",
          "Q6_K",
          "Q8_0",
          "BF16",
          "FP16"
        ],
        "model_file_name_template": "glm-4-9b-chat-1m.{quantization}.gguf",
        "model_id": "legraphista/glm-4-9b-chat-1m-GGUF",
        "model_revision": "782e28bd5eee3c514c07108da15e0b5e06dcf776"
      }
    ],
    "chat_template": "[gMASK]<sop>{% for item in messages %}{% if item['tools'] is defined %}<|system|>\n你是一个名为 GLM-4 的人工智能助手。你是基于智谱AI训练的语言模型 GLM-4 模型开发的，你的任务是针对用户的问题和要求提供适当的答复和支持。\n\n# 可用工具{% set tools = item['tools'] %}{% for tool in tools %}{% if tool['type'] == 'function' %}\n\n## {{ tool['function']['name'] }}\n\n{{ tool['function'] | tojson(indent=4) }}\n在调用上述函数时，请使用 Json 格式表示调用的参数。{% elif tool['type'] == 'python' %}\n\n## python\n\n当你向 `python` 发送包含 Python 代码的消息时，该代码将会在一个有状态的 Jupyter notebook 环境中执行。\n`python` 返回代码执行的输出，或在执行 60 秒后返回超时。\n`/mnt/data` 将会持久化存储你的文件。在此会话中，`python` 无法访问互联网。不要使用 `python` 进行任何网络请求或者在线 API 调用，这些在线内容的访问将不会成功。{% elif tool['type'] == 'simple_browser' %}\n\n## simple_browser\n\n你可以使用 `simple_browser` 工具。该工具支持以下函数：\n`search(query: str, recency_days: int)`：使用搜索引擎进行查询并显示结果，可以使用 `recency_days` 参数控制搜索内容的时效性。\n`mclick(ids: list[int])`：获取一系列指定 id 的页面内容。每次调用时，须选择3-10个页面。选择多个角度的页面，同时尽可能选择可信任的信息来源。考虑到部分页面是无法加载的，你也可以多打开一些可能有用的页面而不用担心内容过多。\n`open_url(url: str)`：打开指定的 URL。\n\n使用 `【{引用 id}†{引用文本}】` 来引用内容。\n\n操作步骤：1. 使用 `search` 来获得信息列表; 2. 使用 `mclick` 来获取指定 ID 页面的内容; 3. 根据获得的内容进行回复。在回复中应当引用信息来源。\n 如果用户提供了 URL，也可以用 `open_url` 直接打开页面。\n如果初次搜索结果没有找到合适的信息，也可以再次使用 `search` 进行搜索。{% elif tool['type'] == 'cogview' %}\n\n## cogview\n\n如果用户的请求中包含了对图像的描述，你可以使用 `cogview` 来生成图像并展示给用户。你需要向 `cogview` 发送图像描述，规则：\n- 发送给 `cogview` 的消息必须使用英语。用户的中文描述必须完全翻译为英语。\n- 应当尽可能详细地描述图像生成的需求，需求描述约 100 英文单词。\n- 保持用户原始描述的意图。不要虚构内容或者没见过的人物。\n- 如无特殊说明，所在地为中国，持有中国立场并遵循中国社会主义价值观。{% endif %}{% endfor %}{% endif %}{% if item['content'] %}<|{{ item['role'] }}|>{{ item['metadata'] }}\n{{ item['content'] }}{% endif %}{% endfor %}{% if add_generation_prompt %}<|assistant|>{% endif %}",
    "stop_token_ids": [
      151329,
      151336,
      151338
    ],
    "stop": [
      "<|endoftext|>",
      "<|user|>",
      "<|observation|>"
    ]
  },
  {
    "version": 1,
    "context_length": 8192,
    "model_name": "glm-4v",
    "model_lang": [
      "en",
      "zh"
    ],
    "model_ability": [
      "chat",
      "vision"
    ],
    "model_description": "GLM4 is the open source version of the latest generation of pre-trained models in the GLM-4 series launched by Zhipu AI.",
    "model_specs": [
      {
        "model_format": "pytorch",
        "model_size_in_billions": 9,
        "quantizations": [
          "4-bit",
          "8-bit",
          "none"
        ],
        "model_id": "THUDM/glm-4v-9b",
        "model_revision": "01328faefe122fe605c1c127b62e6031d3ffebf7"
      }
    ],
    "chat_template": "",
    "stop_token_ids": [
      151329,
      151336,
      151338
    ],
    "stop": [
      "<|endoftext|>",
      "<|user|>",
      "<|observation|>"
    ]
  },
  {
    "version": 1,
    "context_length": 131072,
    "model_name": "codegeex4",
    "model_lang": [
      "en",
      "zh"
    ],
    "model_ability": [
      "chat"
    ],
    "model_description": "the open-source version of the latest CodeGeeX4 model series",
    "model_specs": [
      {
        "model_format": "pytorch",
        "model_size_in_billions": 9,
        "quantizations": [
          "4-bit",
          "8-bit",
          "none"
        ],
        "model_id": "THUDM/codegeex4-all-9b",
        "model_revision": "8c4ec1d2f2888412640825a7aa23355939a8f4c6"
      },
      {
        "model_format": "ggufv2",
        "model_size_in_billions": 9,
        "quantizations": [
          "IQ2_M",
          "IQ3_M",
          "Q4_K_M",
          "Q5_K_M",
          "Q6_K_L",
          "Q8_0"
        ],
        "model_file_name_template": "codegeex4-all-9b-{quantization}.gguf",
        "model_id": "THUDM/codegeex4-all-9b-GGUF",
        "model_revision": "6a04071c54c943949826d4815ee00717ed8cf153"
      }
    ],
    "chat_template": "{% for item in messages %}{% if loop.first and item['role'] == 'system' %}{{ '<|system|>\n' + item['content'] }}{% elif loop.first %}{{ '<|system|>\n你是一位智能编程助手，你叫CodeGeeX。你会为用户回答关于编程、代码、计算机方面的任何问题，并提供格式规范、可以执行、准确安全的代码，并在必要时提供详细的解释。' }}{% endif %}{% if item['role'] == 'user' %}{{ '<|user|>\n' + item['content'] }}{% elif item['role'] == 'assistant' %}{{ '<|assistant|>\n' + item['content'] }}{% endif %}{% endfor %}{% if add_generation_prompt %}{{ '<|assistant|>\n' }}{% endif %}",
    "stop_token_ids": [
      151329,
      151336,
      151338
    ],
    "stop": [
      "<|endoftext|>",
      "<|user|>",
      "<|observation|>"
    ]
  },
  {
    "version": 1,
    "context_length": 2048,
    "model_name": "xverse-chat",
    "model_lang": [
      "en",
      "zh"
    ],
    "model_ability": [
      "chat"
    ],
    "model_description": "XVERSEB-Chat is the aligned version of model XVERSE.",
    "model_specs": [
      {
        "model_format": "pytorch",
        "model_size_in_billions": 7,
        "quantizations": [
          "4-bit",
          "8-bit",
          "none"
        ],
        "model_id": "xverse/XVERSE-7B-Chat",
        "model_revision": "60acc8c453c067b54df88be98bfdf60585ab5441"
      },
      {
        "model_format": "pytorch",
        "model_size_in_billions": 13,
        "quantizations": [
          "4-bit",
          "8-bit",
          "none"
        ],
        "model_id": "xverse/XVERSE-13B-Chat",
        "model_revision": "1e4944aaa1d8c8d0cdca28bb8e3a003303d0781b"
      }
    ],
    "chat_template": "{% for item in messages %}{% if loop.first and item['role'] == 'system' %}{{ '<|system|> \n' + item['content'] }}{% endif %}{% if item['role'] == 'user' %}{{ '<|user|> \n' + item['content'] }}{% elif item['role'] == 'assistant' %}{{ '<|assistant|> \n' + item['content'] }}{% endif %}{% endfor %}{% if add_generation_prompt %}{{ '<|assistant|>' }}{% endif %}",
    "stop_token_ids": [
      3
    ],
    "stop": [
      "<|endoftext|>"
    ]
  },
  {
    "version": 1,
    "context_length": 2048,
    "model_name": "xverse",
    "model_lang": [
      "en",
      "zh"
    ],
    "model_ability": [
      "generate"
    ],
    "model_description": "XVERSE is a multilingual large language model, independently developed by Shenzhen Yuanxiang Technology.",
    "model_specs": [
      {
        "model_format": "pytorch",
        "model_size_in_billions": 7,
        "quantizations": [
          "4-bit",
          "8-bit",
          "none"
        ],
        "model_id": "xverse/XVERSE-7B",
        "model_revision": "3778b254def675586e9218ccb15b78d6ef66a3a7"
      },
      {
        "model_format": "pytorch",
        "model_size_in_billions": 13,
        "quantizations": [
          "4-bit",
          "8-bit",
          "none"
        ],
        "model_id": "xverse/XVERSE-13B",
        "model_revision": "11ac840dda17af81046614229fdd0c658afff747"
      },
      {
        "model_format": "pytorch",
        "model_size_in_billions": 65,
        "quantizations": [
          "4-bit",
          "8-bit",
          "none"
        ],
        "model_id": "xverse/XVERSE-65B",
        "model_revision": "7f1b7394f74c630f50612a19ba90bd021c373989"
      }
    ]
  },
  {
    "version": 1,
    "context_length": 4096,
    "model_name": "llama-2-chat",
    "model_lang": [
      "en"
    ],
    "model_ability": [
      "chat"
    ],
    "model_description": "Llama-2-Chat is a fine-tuned version of the Llama-2 LLM, specializing in chatting.",
    "model_specs": [
      {
        "model_format": "ggufv2",
        "model_size_in_billions": 7,
        "quantizations": [
          "Q2_K",
          "Q3_K_S",
          "Q3_K_M",
          "Q3_K_L",
          "Q4_0",
          "Q4_K_S",
          "Q4_K_M",
          "Q5_0",
          "Q5_K_S",
          "Q5_K_M",
          "Q6_K",
          "Q8_0"
        ],
        "model_id": "TheBloke/Llama-2-7B-Chat-GGUF",
        "model_file_name_template": "llama-2-7b-chat.{quantization}.gguf"
      },
      {
        "model_format": "ggufv2",
        "model_size_in_billions": 13,
        "quantizations": [
          "Q2_K",
          "Q3_K_S",
          "Q3_K_M",
          "Q3_K_L",
          "Q4_0",
          "Q4_K_S",
          "Q4_K_M",
          "Q5_0",
          "Q5_K_S",
          "Q5_K_M",
          "Q6_K",
          "Q8_0"
        ],
        "model_id": "TheBloke/Llama-2-13B-chat-GGUF",
        "model_file_name_template": "llama-2-13b-chat.{quantization}.gguf"
      },
      {
        "model_format": "ggufv2",
        "model_size_in_billions": 70,
        "quantizations": [
          "Q2_K",
          "Q3_K_S",
          "Q3_K_M",
          "Q3_K_L",
          "Q4_0",
          "Q4_K_S",
          "Q4_K_M",
          "Q5_0",
          "Q5_K_S",
          "Q5_K_M"
        ],
        "quantization_parts": {
          "Q6_K": [
            "split-a",
            "split-b"
          ],
          "Q8_0": [
            "split-a",
            "split-b"
          ]
        },
        "model_id": "TheBloke/Llama-2-70B-Chat-GGUF",
        "model_file_name_template": "llama-2-70b-chat.{quantization}.gguf",
        "model_file_name_split_template": "llama-2-70b-chat.{quantization}.gguf-{part}"
      },
      {
        "model_format": "pytorch",
        "model_size_in_billions": 7,
        "quantizations": [
          "4-bit",
          "8-bit",
          "none"
        ],
        "model_id": "meta-llama/Llama-2-7b-chat-hf",
        "model_revision": "08751db2aca9bf2f7f80d2e516117a53d7450235"
      },
      {
        "model_format": "gptq",
        "model_size_in_billions": 7,
        "quantizations": [
          "Int4"
        ],
        "model_id": "TheBloke/Llama-2-7B-Chat-GPTQ"
      },
      {
        "model_format": "gptq",
        "model_size_in_billions": 70,
        "quantizations": [
          "Int4"
        ],
        "model_id": "TheBloke/Llama-2-70B-Chat-GPTQ"
      },
      {
        "model_format": "awq",
        "model_size_in_billions": 70,
        "quantizations": [
          "Int4"
        ],
        "model_id": "TheBloke/Llama-2-70B-Chat-AWQ"
      },
      {
        "model_format": "awq",
        "model_size_in_billions": 7,
        "quantizations": [
          "Int4"
        ],
        "model_id": "TheBloke/Llama-2-7B-Chat-AWQ"
      },
      {
        "model_format": "pytorch",
        "model_size_in_billions": 13,
        "quantizations": [
          "4-bit",
          "8-bit",
          "none"
        ],
        "model_id": "meta-llama/Llama-2-13b-chat-hf",
        "model_revision": "0ba94ac9b9e1d5a0037780667e8b219adde1908c"
      },
      {
        "model_format": "gptq",
        "model_size_in_billions": 13,
        "quantizations": [
          "Int4"
        ],
        "model_id": "TheBloke/Llama-2-13B-chat-GPTQ"
      },
      {
        "model_format": "awq",
        "model_size_in_billions": 13,
        "quantizations": [
          "Int4"
        ],
        "model_id": "TheBloke/Llama-2-13B-chat-AWQ"
      },
      {
        "model_format": "pytorch",
        "model_size_in_billions": 70,
        "quantizations": [
          "4-bit",
          "8-bit",
          "none"
        ],
        "model_id": "meta-llama/Llama-2-70b-chat-hf",
        "model_revision": "36d9a7388cc80e5f4b3e9701ca2f250d21a96c30"
      }
    ],
    "chat_template": "{% if messages[0]['role'] == 'system' %}{% set system_message = '<<SYS>>\n' + messages[0]['content'] | trim + '\n<</SYS>>\n\n' %}{% set messages = messages[1:] %}{% else %}{% set system_message = '' %}{% endif %}{% for message in messages %}{% if (message['role'] == 'user') != (loop.index0 % 2 == 0) %}{{ raise_exception('Conversation roles must alternate user/assistant/user/assistant/...') }}{% endif %}{% if loop.index0 == 0 %}{% set content = system_message + message['content'] %}{% else %}{% set content = message['content'] %}{% endif %}{% if message['role'] == 'user' %}{{ '<s>' + '[INST] ' + content | trim + ' [/INST]' }}{% elif message['role'] == 'assistant' %}{{ ' ' + content | trim + ' ' + '</s>' }}{% endif %}{% endfor %}",
    "stop_token_ids": [
        2
    ],
    "stop": []
  },
  {
    "version": 1,
    "context_length": 4096,
    "model_name": "llama-2",
    "model_lang": [
      "en"
    ],
    "model_ability": [
      "generate"
    ],
    "model_description": "Llama-2 is the second generation of Llama, open-source and trained on a larger amount of data.",
    "model_specs": [
      {
        "model_format": "ggufv2",
        "model_size_in_billions": 7,
        "quantizations": [
          "Q2_K",
          "Q3_K_S",
          "Q3_K_M",
          "Q3_K_L",
          "Q4_0",
          "Q4_K_S",
          "Q4_K_M",
          "Q5_0",
          "Q5_K_S",
          "Q5_K_M",
          "Q6_K",
          "Q8_0"
        ],
        "model_id": "TheBloke/Llama-2-7B-GGUF",
        "model_file_name_template": "llama-2-7b.{quantization}.gguf"
      },
      {
        "model_format": "gptq",
        "model_size_in_billions": 7,
        "quantizations": [
          "Int4"
        ],
        "model_id": "TheBloke/Llama-2-7B-GPTQ"
      },
      {
        "model_format": "awq",
        "model_size_in_billions": 7,
        "quantizations": [
          "Int4"
        ],
        "model_id": "TheBloke/Llama-2-7B-AWQ"
      },
      {
        "model_format": "ggufv2",
        "model_size_in_billions": 13,
        "quantizations": [
          "Q2_K",
          "Q3_K_S",
          "Q3_K_M",
          "Q3_K_L",
          "Q4_0",
          "Q4_K_S",
          "Q4_K_M",
          "Q5_0",
          "Q5_K_S",
          "Q5_K_M",
          "Q6_K",
          "Q8_0"
        ],
        "model_id": "TheBloke/Llama-2-13B-GGUF",
        "model_file_name_template": "llama-2-13b.{quantization}.gguf"
      },
      {
        "model_format": "ggufv2",
        "model_size_in_billions": 70,
        "quantizations": [
          "Q2_K",
          "Q3_K_S",
          "Q3_K_M",
          "Q3_K_L",
          "Q4_0",
          "Q4_K_S",
          "Q4_K_M",
          "Q5_0",
          "Q5_K_S",
          "Q5_K_M"
        ],
        "quantization_parts": {
          "Q6_K": [
            "split-a",
            "split-b"
          ],
          "Q8_0": [
            "split-a",
            "split-b"
          ]
        },
        "model_id": "TheBloke/Llama-2-70B-GGUF",
        "model_file_name_template": "llama-2-70b.{quantization}.gguf",
        "model_file_name_split_template": "llama-2-70b.{quantization}.gguf-{part}"
      },
      {
        "model_format": "pytorch",
        "model_size_in_billions": 7,
        "quantizations": [
          "4-bit",
          "8-bit",
          "none"
        ],
        "model_id": "meta-llama/Llama-2-7b-hf",
        "model_revision": "6fdf2e60f86ff2481f2241aaee459f85b5b0bbb9"
      },
      {
        "model_format": "pytorch",
        "model_size_in_billions": 13,
        "quantizations": [
          "4-bit",
          "8-bit",
          "none"
        ],
        "model_id": "meta-llama/Llama-2-13b-hf",
        "model_revision": "db6b8eb1feabb38985fdf785a89895959e944936"
      },
      {
        "model_format": "gptq",
        "model_size_in_billions": 13,
        "quantizations": [
          "Int4"
        ],
        "model_id": "TheBloke/Llama-2-13B-GPTQ"
      },
      {
        "model_format": "awq",
        "model_size_in_billions": 13,
        "quantizations": [
          "Int4"
        ],
        "model_id": "TheBloke/Llama-2-13B-AWQ"
      },
      {
        "model_format": "pytorch",
        "model_size_in_billions": 70,
        "quantizations": [
          "4-bit",
          "8-bit",
          "none"
        ],
        "model_id": "meta-llama/Llama-2-70b-hf",
        "model_revision": "cc8aa03a000ff08b4d5c5b39673321a2a396c396"
      },
      {
        "model_format": "gptq",
        "model_size_in_billions": 70,
        "quantizations": [
          "Int4"
        ],
        "model_id": "TheBloke/Llama-2-70B-GPTQ"
      },
      {
        "model_format": "awq",
        "model_size_in_billions": 70,
        "quantizations": [
          "Int4"
        ],
        "model_id": "TheBloke/Llama-2-70B-AWQ"
      }
    ]
  },
  {
    "version": 1,
    "context_length": 8192,
    "model_name": "llama-3",
    "model_lang": [
      "en"
    ],
    "model_ability": [
      "generate"
    ],
    "model_description": "Llama 3 is an auto-regressive language model that uses an optimized transformer architecture",
    "model_specs": [
      {
        "model_format": "pytorch",
        "model_size_in_billions": 8,
        "quantizations": [
          "4-bit",
          "8-bit",
          "none"
        ],
        "model_id": "meta-llama/Meta-Llama-3-8B"
      },
      {
        "model_format": "ggufv2",
        "model_size_in_billions": 8,
        "quantizations": [
          "Q2_K",
          "Q3_K_L",
          "Q3_K_M",
          "Q3_K_S",
          "Q4_0",
          "Q4_1",
          "Q4_K_M",
          "Q4_K_S",
          "Q5_0",
          "Q5_1",
          "Q5_K_M",
          "Q5_K_S",
          "Q6_K",
          "Q8_0"
        ],
        "model_id": "QuantFactory/Meta-Llama-3-8B-GGUF",
        "model_file_name_template": "Meta-Llama-3-8B.{quantization}.gguf"
      },
      {
        "model_format": "pytorch",
        "model_size_in_billions": 70,
        "quantizations": [
          "4-bit",
          "8-bit",
          "none"
        ],
        "model_id": "meta-llama/Meta-Llama-3-70B"
      },
      {
        "model_format": "ggufv2",
        "model_size_in_billions": 70,
        "quantizations": [
          "Q4_K_M",
          "Q5_K_M"
        ],
        "model_id": "NousResearch/Meta-Llama-3-70B-GGUF",
        "model_file_name_template": "Meta-Llama-3-70B-{quantization}.gguf"
      }
    ]
  },
  {
    "version": 1,
    "context_length": 8192,
    "model_name": "llama-3-instruct",
    "model_lang": [
      "en"
    ],
    "model_ability": [
      "chat"
    ],
    "model_description": "The Llama 3 instruction tuned models are optimized for dialogue use cases and outperform many of the available open source chat models on common industry benchmarks..",
    "model_specs": [
      {
        "model_format": "ggufv2",
        "model_size_in_billions": 8,
        "quantizations": [
          "IQ3_M",
          "Q4_K_M",
          "Q5_K_M",
          "Q6_K",
          "Q8_0"
        ],
        "model_id": "lmstudio-community/Meta-Llama-3-8B-Instruct-GGUF",
        "model_file_name_template": "Meta-Llama-3-8B-Instruct-{quantization}.gguf"
      },
      {
        "model_format": "pytorch",
        "model_size_in_billions": 8,
        "quantizations": [
          "4-bit",
          "8-bit",
          "none"
        ],
        "model_id": "meta-llama/Meta-Llama-3-8B-Instruct"
      },
      {
        "model_format": "ggufv2",
        "model_size_in_billions": 70,
        "quantizations": [
          "IQ1_M",
          "IQ2_XS",
          "Q4_K_M"
        ],
        "model_id": "lmstudio-community/Meta-Llama-3-70B-Instruct-GGUF",
        "model_file_name_template": "Meta-Llama-3-70B-Instruct-{quantization}.gguf"
      },
      {
        "model_format": "pytorch",
        "model_size_in_billions": 70,
        "quantizations": [
          "4-bit",
          "8-bit",
          "none"
        ],
        "model_id": "meta-llama/Meta-Llama-3-70B-Instruct"
      },
      {
        "model_format": "mlx",
        "model_size_in_billions": 8,
        "quantizations": [
          "4bit"
        ],
        "model_id": "mlx-community/Meta-Llama-3-8B-Instruct-4bit"
      },
      {
        "model_format": "mlx",
        "model_size_in_billions": 8,
        "quantizations": [
          "8bit"
        ],
        "model_id": "mlx-community/Meta-Llama-3-8B-Instruct-8bit"
      },
      {
        "model_format": "mlx",
        "model_size_in_billions": 8,
        "quantizations": [
          "none"
        ],
        "model_id": "mlx-community/Meta-Llama-3-8B-Instruct"
      },
      {
        "model_format": "mlx",
        "model_size_in_billions": 70,
        "quantizations": [
          "4bit"
        ],
        "model_id": "mlx-community/Meta-Llama-3-70B-Instruct-4bit-mlx"
      },
      {
        "model_format": "mlx",
        "model_size_in_billions": 70,
        "quantizations": [
          "8bit"
        ],
        "model_id": "mlx-community/Meta-Llama-3-70B-Instruct-8bit"
      },
      {
        "model_format": "mlx",
        "model_size_in_billions": 70,
        "quantizations": [
          "none"
        ],
        "model_id": "mlx-community/Meta-Llama-3-70B-Instruct-mlx-unquantized"
      },
      {
        "model_format": "gptq",
        "model_size_in_billions": 8,
        "quantizations": [
          "Int4"
        ],
        "model_id": "TechxGenus/Meta-Llama-3-8B-Instruct-GPTQ"
      },
      {
        "model_format": "gptq",
        "model_size_in_billions": 70,
        "quantizations": [
          "Int4"
        ],
        "model_id": "TechxGenus/Meta-Llama-3-70B-Instruct-GPTQ"
      }
    ],
    "chat_template": "{% set loop_messages = messages %}{% for message in loop_messages %}{% set content = '<|start_header_id|>' + message['role'] + '<|end_header_id|>\n\n'+ message['content'] | trim + '<|eot_id|>' %}{% if loop.index0 == 0 %}{% set content = '<|begin_of_text|>' + content %}{% endif %}{{ content }}{% endfor %}{% if add_generation_prompt %}{{ '<|start_header_id|>assistant<|end_header_id|>\n\n' }}{% endif %}",
    "stop_token_ids": [
      128001,
      128009
    ],
    "stop": [
      "<|end_of_text|>",
      "<|eot_id|>"
    ]
  },
  {
    "version": 1,
    "context_length": 131072,
    "model_name": "llama-3.1",
    "model_lang": [
      "en",
      "de",
      "fr",
      "it",
      "pt",
      "hi",
      "es",
      "th"
    ],
    "model_ability": [
      "generate"
    ],
    "model_description": "Llama 3.1 is an auto-regressive language model that uses an optimized transformer architecture",
    "model_specs": [
      {
        "model_format": "pytorch",
        "model_size_in_billions": 8,
        "quantizations": [
          "4-bit",
          "8-bit",
          "none"
        ],
        "model_id": "meta-llama/Meta-Llama-3.1-8B"
      },
      {
        "model_format": "ggufv2",
        "model_size_in_billions": 8,
        "quantizations": [
          "Q2_K",
          "Q3_K_L",
          "Q3_K_M",
          "Q3_K_S",
          "Q4_0",
          "Q4_1",
          "Q4_K_M",
          "Q4_K_S",
          "Q5_0",
          "Q5_1",
          "Q5_K_M",
          "Q5_K_S",
          "Q6_K",
          "Q8_0"
        ],
        "model_id": "QuantFactory/Meta-Llama-3.1-8B-GGUF",
        "model_file_name_template": "Meta-Llama-3.1-8B.{quantization}.gguf"
      },
      {
        "model_format": "pytorch",
        "model_size_in_billions": 70,
        "quantizations": [
          "4-bit",
          "8-bit",
          "none"
        ],
        "model_id": "meta-llama/Meta-Llama-3.1-70B"
      },
      {
        "model_format": "pytorch",
        "model_size_in_billions": 405,
        "quantizations": [
          "4-bit",
          "8-bit",
          "none"
        ],
        "model_id": "meta-llama/Meta-Llama-3.1-405B"
      }
    ]
  },
  {
    "version": 1,
    "context_length": 131072,
    "model_name": "llama-3.1-instruct",
    "model_lang": [
      "en",
      "de",
      "fr",
      "it",
      "pt",
      "hi",
      "es",
      "th"
    ],
    "model_ability": [
      "chat",
      "tools"
    ],
    "model_description": "The Llama 3.1 instruction tuned models are optimized for dialogue use cases and outperform many of the available open source chat models on common industry benchmarks..",
    "model_specs": [
      {
        "model_format": "ggufv2",
        "model_size_in_billions": 8,
        "quantizations": [
          "Q3_K_L",
          "IQ4_XS",
          "Q4_K_M",
          "Q5_K_M",
          "Q6_K",
          "Q8_0"
        ],
        "model_id": "lmstudio-community/Meta-Llama-3.1-8B-Instruct-GGUF",
        "model_file_name_template": "Meta-Llama-3.1-8B-Instruct-{quantization}.gguf"
      },
      {
        "model_format": "pytorch",
        "model_size_in_billions": 8,
        "quantizations": [
          "none"
        ],
        "model_id": "meta-llama/Meta-Llama-3.1-8B-Instruct"
      },
      {
        "model_format": "pytorch",
        "model_size_in_billions": 8,
        "quantizations": [
          "4-bit"
        ],
        "model_id": "unsloth/Meta-Llama-3.1-8B-Instruct-bnb-4bit"
      },
      {
        "model_format": "gptq",
        "model_size_in_billions": 8,
        "quantizations": [
          "Int4"
        ],
        "model_id": "hugging-quants/Meta-Llama-3.1-8B-Instruct-GPTQ-INT4"
      },
      {
        "model_format": "awq",
        "model_size_in_billions": 8,
        "quantizations": [
          "Int4"
        ],
        "model_id": "hugging-quants/Meta-Llama-3.1-8B-Instruct-AWQ-INT4"
      },
      {
        "model_format": "ggufv2",
        "model_size_in_billions": 70,
        "quantizations": [
          "IQ2_M",
          "IQ4_XS",
          "Q2_K",
          "Q3_K_S",
          "Q4_K_M",
          "Q5_K_M",
          "Q6_K",
          "Q8_0"
        ],
        "quantization_parts": {
          "Q5_K_M": [
            "00001-of-00002",
            "00002-of-00002"
          ],
          "Q6_K": [
            "00001-of-00002",
            "00002-of-00002"
          ],
          "Q8_0": [
            "00001-of-00002",
            "00002-of-00002"
          ]
        },
        "model_id": "lmstudio-community/Meta-Llama-3.1-70B-Instruct-GGUF",
        "model_file_name_template": "Meta-Llama-3.1-70B-Instruct-{quantization}.gguf",
        "model_file_name_split_template": "Meta-Llama-3.1-70B-Instruct-{quantization}-{part}.gguf"
      },
      {
        "model_format": "pytorch",
        "model_size_in_billions": 70,
        "quantizations": [
          "none"
        ],
        "model_id": "meta-llama/Meta-Llama-3.1-70B-Instruct"
      },
      {
        "model_format": "pytorch",
        "model_size_in_billions": 70,
        "quantizations": [
          "4-bit"
        ],
        "model_id": "unsloth/Meta-Llama-3.1-70B-Instruct-bnb-4bit"
      },
      {
        "model_format": "gptq",
        "model_size_in_billions": 70,
        "quantizations": [
          "Int4"
        ],
        "model_id": "hugging-quants/Meta-Llama-3.1-70B-Instruct-GPTQ-INT4"
      },
      {
        "model_format": "awq",
        "model_size_in_billions": 70,
        "quantizations": [
          "Int4"
        ],
        "model_id": "hugging-quants/Meta-Llama-3.1-70B-Instruct-AWQ-INT4"
      },
      {
        "model_format": "mlx",
        "model_size_in_billions": 8,
        "quantizations": [
          "4bit"
        ],
        "model_id": "mlx-community/Meta-Llama-3.1-8B-Instruct-4bit"
      },
      {
        "model_format": "mlx",
        "model_size_in_billions": 8,
        "quantizations": [
          "8bit"
        ],
        "model_id": "mlx-community/Meta-Llama-3.1-8B-Instruct-8bit"
      },
      {
        "model_format": "mlx",
        "model_size_in_billions": 8,
        "quantizations": [
          "none"
        ],
        "model_id": "mlx-community/Meta-Llama-3.1-8B-Instruct"
      },
      {
        "model_format": "mlx",
        "model_size_in_billions": 70,
        "quantizations": [
          "4bit"
        ],
        "model_id": "mlx-community/Meta-Llama-3.1-70B-Instruct-4bit"
      },
      {
        "model_format": "mlx",
        "model_size_in_billions": 70,
        "quantizations": [
          "8bit"
        ],
        "model_id": "mlx-community/Meta-Llama-3.1-70B-Instruct-8bit"
      },
      {
        "model_format": "mlx",
        "model_size_in_billions": 70,
        "quantizations": [
          "none"
        ],
        "model_id": "mlx-community/Meta-Llama-3.1-70B-Instruct-bf16"
      },
      {
        "model_format": "pytorch",
        "model_size_in_billions": 405,
        "quantizations": [
          "4-bit",
          "8-bit",
          "none"
        ],
        "model_id": "meta-llama/Meta-Llama-3.1-405B-Instruct"
      },
      {
        "model_format": "gptq",
        "model_size_in_billions": 405,
        "quantizations": [
          "Int4"
        ],
        "model_id": "hugging-quants/Meta-Llama-3.1-405B-Instruct-GPTQ-INT4"
      },
      {
        "model_format": "awq",
        "model_size_in_billions": 405,
        "quantizations": [
          "Int4"
        ],
        "model_id": "hugging-quants/Meta-Llama-3.1-405B-Instruct-AWQ-INT4"
      }
    ],
    "chat_template": "{{- bos_token }}\n{%- if custom_tools is defined %}\n    {%- set tools = custom_tools %}\n{%- endif %}\n{%- if not tools_in_user_message is defined %}\n    {%- set tools_in_user_message = true %}\n{%- endif %}\n{%- if not date_string is defined %}\n    {%- set date_string = \"26 Jul 2024\" %}\n{%- endif %}\n{%- if not tools is defined %}\n    {%- set tools = none %}\n{%- endif %}\n\n{#- This block extracts the system message, so we can slot it into the right place. #}\n{%- if messages[0]['role'] == 'system' %}\n    {%- set system_message = messages[0]['content']|trim %}\n    {%- set messages = messages[1:] %}\n{%- else %}\n    {%- set system_message = \"\" %}\n{%- endif %}\n\n{#- System message + builtin tools #}\n{{- \"<|start_header_id|>system<|end_header_id|>\\n\\n\" }}\n{%- if builtin_tools is defined or tools is not none %}\n    {{- \"Environment: ipython\\n\" }}\n{%- endif %}\n{%- if builtin_tools is defined %}\n    {{- \"Tools: \" + builtin_tools | reject('equalto', 'code_interpreter') | join(\", \") + \"\\n\\n\"}}\n{%- endif %}\n{{- \"Cutting Knowledge Date: December 2023\\n\" }}\n{{- \"Today Date: \" + date_string + \"\\n\\n\" }}\n{%- if tools is not none and not tools_in_user_message %}\n    {{- \"You have access to the following functions. To call a function, please respond with JSON for a function call.\" }}\n    {{- 'Respond in the format {\"name\": function name, \"parameters\": dictionary of argument name and its value}.' }}\n    {{- \"Do not use variables.\\n\\n\" }}\n    {%- for t in tools %}\n        {{- t | tojson(indent=4) }}\n        {{- \"\\n\\n\" }}\n    {%- endfor %}\n{%- endif %}\n{{- system_message }}\n{{- \"<|eot_id|>\" }}\n\n{#- Custom tools are passed in a user message with some extra guidance #}\n{%- if tools_in_user_message and not tools is none %}\n    {#- Extract the first user message so we can plug it in here #}\n    {%- if messages | length != 0 %}\n        {%- set first_user_message = messages[0]['content']|trim %}\n        {%- set messages = messages[1:] %}\n    {%- else %}\n        {{- raise_exception(\"Cannot put tools in the first user message when there's no first user message!\") }}\n{%- endif %}\n    {{- '<|start_header_id|>user<|end_header_id|>\\n\\n' -}}\n    {{- \"Given the following functions, please respond with a JSON for a function call \" }}\n    {{- \"with its proper arguments that best answers the given prompt.\\n\\n\" }}\n    {{- 'Respond in the format {\"name\": function name, \"parameters\": dictionary of argument name and its value}.' }}\n    {{- \"Do not use variables.\\n\\n\" }}\n    {%- for t in tools %}\n        {{- t | tojson(indent=4) }}\n        {{- \"\\n\\n\" }}\n    {%- endfor %}\n    {{- first_user_message + \"<|eot_id|>\"}}\n{%- endif %}\n\n{%- for message in messages %}\n    {%- if not (message.role == 'ipython' or message.role == 'tool' or 'tool_calls' in message) %}\n        {{- '<|start_header_id|>' + message['role'] + '<|end_header_id|>\\n\\n'+ message['content'] | trim + '<|eot_id|>' }}\n    {%- elif 'tool_calls' in message %}\n        {%- if not message.tool_calls|length == 1 %}\n            {{- raise_exception(\"This model only supports single tool-calls at once!\") }}\n        {%- endif %}\n        {%- set tool_call = message.tool_calls[0].function %}\n        {%- if builtin_tools is defined and tool_call.name in builtin_tools %}\n            {{- '<|start_header_id|>assistant<|end_header_id|>\\n\\n' -}}\n            {{- \"<|python_tag|>\" + tool_call.name + \".call(\" }}\n            {%- for arg_name, arg_val in tool_call.arguments | items %}\n                {{- arg_name + '=\"' + arg_val + '\"' }}\n                {%- if not loop.last %}\n                    {{- \", \" }}\n                {%- endif %}\n                {%- endfor %}\n            {{- \")\" }}\n        {%- else  %}\n            {{- '<|start_header_id|>assistant<|end_header_id|>\\n\\n' -}}\n            {{- '{\"name\": \"' + tool_call.name + '\", ' }}\n            {{- '\"parameters\": ' }}\n            {{- tool_call.arguments | tojson }}\n            {{- \"}\" }}\n        {%- endif %}\n        {%- if builtin_tools is defined %}\n            {#- This means we're in ipython mode #}\n            {{- \"<|eom_id|>\" }}\n        {%- else %}\n            {{- \"<|eot_id|>\" }}\n        {%- endif %}\n    {%- elif message.role == \"tool\" or message.role == \"ipython\" %}\n        {{- \"<|start_header_id|>ipython<|end_header_id|>\\n\\n\" }}\n        {%- if message.content is mapping or message.content is iterable %}\n            {{- message.content | tojson }}\n        {%- else %}\n            {{- message.content }}\n        {%- endif %}\n        {{- \"<|eot_id|>\" }}\n    {%- endif %}\n{%- endfor %}\n{%- if add_generation_prompt %}\n    {{- '<|start_header_id|>assistant<|end_header_id|>\\n\\n' }}\n{%- endif %}\n",
    "stop_token_ids": [
      128001,
      128008,
      128009
    ],
    "stop": [
      "<|end_of_text|>",
      "<|eot_id|>",
      "<|eom_id|>"
    ]
  },
  {
    "version": 1,
    "context_length": 131072,
    "model_name": "llama-3.2-vision-instruct",
    "model_lang": [
      "en",
      "de",
      "fr",
      "it",
      "pt",
      "hi",
      "es",
      "th"
    ],
    "model_ability": [
	"chat",
	"vision"
    ],
    "model_description": "Llama 3.2-Vision instruction-tuned models are optimized for visual recognition, image reasoning, captioning, and answering general questions about an image...",
    "model_specs": [
      {
        "model_format": "pytorch",
        "model_size_in_billions": 11,
        "quantizations": [
          "none"
        ],
        "model_id": "meta-llama/Llama-3.2-11B-Vision-Instruct"
      },
      {
        "model_format": "pytorch",
        "model_size_in_billions": 90,
        "quantizations": [
          "none"
        ],
        "model_id": "meta-llama/Llama-3.2-90B-Vision-Instruct"
      }
    ],
    "chat_template": "{% for message in messages %}{% if loop.index0 == 0 %}{{ bos_token }}{% endif %}{{ '<|start_header_id|>' + message['role'] + '<|end_header_id|>\n\n' }}{% if message['content'] is string %}{{ message['content'] }}{% else %}{% for content in message['content'] %}{% if content['type'] == 'image' %}{{ '<|image|>' }}{% elif content['type'] == 'text' %}{{ content['text'] }}{% endif %}{% endfor %}{% endif %}{{ '<|eot_id|>' }}{% endfor %}{% if add_generation_prompt %}{{ '<|start_header_id|>assistant<|end_header_id|>\n\n' }}{% endif %}",
    "stop_token_ids": [
	128001,
	128008,
	128009
    ],
    "stop": [
      "<|end_of_text|>",
	"<|eot_id|>",
	"<|eom_id|>"
    ]
  },
  {
    "version": 1,
    "context_length": 131072,
    "model_name": "llama-3.2-vision",
    "model_lang": [
      "en",
      "de",
      "fr",
      "it",
      "pt",
      "hi",
      "es",
      "th"
    ],
    "model_ability": [
	"generate",
	"vision"
    ],
    "model_description": "The Llama 3.2-Vision instruction-tuned models are optimized for visual recognition, image reasoning, captioning, and answering general questions about an image...",
    "model_specs": [
      {
        "model_format": "pytorch",
        "model_size_in_billions": 11,
        "quantizations": [
          "none"
        ],
        "model_id": "meta-llama/Meta-Llama-3.2-11B-Vision"
      },
      {
        "model_format": "pytorch",
        "model_size_in_billions": 90,
        "quantizations": [
          "none"
        ],
        "model_id": "meta-llama/Meta-Llama-3.2-90B-Vision"
      }
    ]
  },
  {
    "version": 1,
    "context_length": 131072,
    "model_name": "llama-3.3-instruct",
    "model_lang": [
      "en",
      "de",
      "fr",
      "it",
      "pt",
      "hi",
      "es",
      "th"
    ],
    "model_ability": [
      "chat",
      "tools"
    ],
    "model_description": "The Llama 3.3 instruction tuned models are optimized for dialogue use cases and outperform many of the available open source chat models on common industry benchmarks..",
    "model_specs": [
      {
        "model_format": "pytorch",
        "model_size_in_billions": 70,
        "quantizations": [
          "none"
        ],
        "model_id": "meta-llama/Llama-3.3-70B-Instruct"
      },
      {
        "model_format": "gptq",
        "model_size_in_billions": 70,
        "quantizations": [
          "Int4"
        ],
        "model_id": "shuyuej/Llama-3.3-70B-Instruct-GPTQ"
      },
      {
        "model_format": "awq",
        "model_size_in_billions": 70,
        "quantizations": [
          "Int4"
        ],
        "model_id": "casperhansen/llama-3.3-70b-instruct-awq"
      },
      {
        "model_format": "mlx",
        "model_size_in_billions": 70,
        "quantizations": [
          "3bit",
          "4bit",
          "6bit",
          "8bit",
          "fp16"
        ],
        "model_id": "mlx-community/Llama-3.3-70B-Instruct-{quantization}"
      },
      {
        "model_format": "ggufv2",
        "model_size_in_billions": 70,
        "quantizations": [
          "Q3_K_L",
          "Q4_K_M",
          "Q6_K",
          "Q8_0"
        ],
        "quantization_parts": {
          "Q6_K": [
            "00001-of-00002",
            "00002-of-00002"
          ],
          "Q8_0": [
            "00001-of-00002",
            "00002-of-00002"
          ]
        },
        "model_id": "lmstudio-community/Llama-3.3-70B-Instruct-GGUF",
        "model_file_name_template": "Llama-3.3-70B-Instruct-{quantization}.gguf",
        "model_file_name_split_template": "Llama-3.3-70B-Instruct-{quantization}-{part}.gguf"
      }
    ],
    "chat_template": "{{- bos_token }}\n{%- if custom_tools is defined %}\n    {%- set tools = custom_tools %}\n{%- endif %}\n{%- if not tools_in_user_message is defined %}\n    {%- set tools_in_user_message = true %}\n{%- endif %}\n{%- if not date_string is defined %}\n    {%- set date_string = \"26 Jul 2024\" %}\n{%- endif %}\n{%- if not tools is defined %}\n    {%- set tools = none %}\n{%- endif %}\n\n{#- This block extracts the system message, so we can slot it into the right place. #}\n{%- if messages[0]['role'] == 'system' %}\n    {%- set system_message = messages[0]['content']|trim %}\n    {%- set messages = messages[1:] %}\n{%- else %}\n    {%- set system_message = \"\" %}\n{%- endif %}\n\n{#- System message + builtin tools #}\n{{- \"<|start_header_id|>system<|end_header_id|>\\n\\n\" }}\n{%- if builtin_tools is defined or tools is not none %}\n    {{- \"Environment: ipython\\n\" }}\n{%- endif %}\n{%- if builtin_tools is defined %}\n    {{- \"Tools: \" + builtin_tools | reject('equalto', 'code_interpreter') | join(\", \") + \"\\n\\n\"}}\n{%- endif %}\n{{- \"Cutting Knowledge Date: December 2023\\n\" }}\n{{- \"Today Date: \" + date_string + \"\\n\\n\" }}\n{%- if tools is not none and not tools_in_user_message %}\n    {{- \"You have access to the following functions. To call a function, please respond with JSON for a function call.\" }}\n    {{- 'Respond in the format {\"name\": function name, \"parameters\": dictionary of argument name and its value}.' }}\n    {{- \"Do not use variables.\\n\\n\" }}\n    {%- for t in tools %}\n        {{- t | tojson(indent=4) }}\n        {{- \"\\n\\n\" }}\n    {%- endfor %}\n{%- endif %}\n{{- system_message }}\n{{- \"<|eot_id|>\" }}\n\n{#- Custom tools are passed in a user message with some extra guidance #}\n{%- if tools_in_user_message and not tools is none %}\n    {#- Extract the first user message so we can plug it in here #}\n    {%- if messages | length != 0 %}\n        {%- set first_user_message = messages[0]['content']|trim %}\n        {%- set messages = messages[1:] %}\n    {%- else %}\n        {{- raise_exception(\"Cannot put tools in the first user message when there's no first user message!\") }}\n{%- endif %}\n    {{- '<|start_header_id|>user<|end_header_id|>\\n\\n' -}}\n    {{- \"Given the following functions, please respond with a JSON for a function call \" }}\n    {{- \"with its proper arguments that best answers the given prompt.\\n\\n\" }}\n    {{- 'Respond in the format {\"name\": function name, \"parameters\": dictionary of argument name and its value}.' }}\n    {{- \"Do not use variables.\\n\\n\" }}\n    {%- for t in tools %}\n        {{- t | tojson(indent=4) }}\n        {{- \"\\n\\n\" }}\n    {%- endfor %}\n    {{- first_user_message + \"<|eot_id|>\"}}\n{%- endif %}\n\n{%- for message in messages %}\n    {%- if not (message.role == 'ipython' or message.role == 'tool' or 'tool_calls' in message) %}\n        {{- '<|start_header_id|>' + message['role'] + '<|end_header_id|>\\n\\n'+ message['content'] | trim + '<|eot_id|>' }}\n    {%- elif 'tool_calls' in message %}\n        {%- if not message.tool_calls|length == 1 %}\n            {{- raise_exception(\"This model only supports single tool-calls at once!\") }}\n        {%- endif %}\n        {%- set tool_call = message.tool_calls[0].function %}\n        {%- if builtin_tools is defined and tool_call.name in builtin_tools %}\n            {{- '<|start_header_id|>assistant<|end_header_id|>\\n\\n' -}}\n            {{- \"<|python_tag|>\" + tool_call.name + \".call(\" }}\n            {%- for arg_name, arg_val in tool_call.arguments | items %}\n                {{- arg_name + '=\"' + arg_val + '\"' }}\n                {%- if not loop.last %}\n                    {{- \", \" }}\n                {%- endif %}\n                {%- endfor %}\n            {{- \")\" }}\n        {%- else  %}\n            {{- '<|start_header_id|>assistant<|end_header_id|>\\n\\n' -}}\n            {{- '{\"name\": \"' + tool_call.name + '\", ' }}\n            {{- '\"parameters\": ' }}\n            {{- tool_call.arguments | tojson }}\n            {{- \"}\" }}\n        {%- endif %}\n        {%- if builtin_tools is defined %}\n            {#- This means we're in ipython mode #}\n            {{- \"<|eom_id|>\" }}\n        {%- else %}\n            {{- \"<|eot_id|>\" }}\n        {%- endif %}\n    {%- elif message.role == \"tool\" or message.role == \"ipython\" %}\n        {{- \"<|start_header_id|>ipython<|end_header_id|>\\n\\n\" }}\n        {%- if message.content is mapping or message.content is iterable %}\n            {{- message.content | tojson }}\n        {%- else %}\n            {{- message.content }}\n        {%- endif %}\n        {{- \"<|eot_id|>\" }}\n    {%- endif %}\n{%- endfor %}\n{%- if add_generation_prompt %}\n    {{- '<|start_header_id|>assistant<|end_header_id|>\\n\\n' }}\n{%- endif %}\n",
    "stop_token_ids": [
      128001,
      128008,
      128009
    ],
    "stop": [
      "<|end_of_text|>",
      "<|eot_id|>",
      "<|eom_id|>"
    ]
  },
  {
    "version": 1,
    "context_length": 2048,
    "model_name": "opt",
    "model_lang": [
      "en"
    ],
    "model_ability": [
      "generate"
    ],
    "model_description": "Opt is an open-source, decoder-only, Transformer based LLM that was designed to replicate GPT-3.",
    "model_specs": [
      {
        "model_format": "pytorch",
        "model_size_in_billions": 1,
        "quantizations": [
          "4-bit",
          "8-bit",
          "none"
        ],
        "model_id": "facebook/opt-125m",
        "model_revision": "3d2b5f275bdf882b8775f902e1bfdb790e2cfc32"
      }
    ]
  },
  {
    "version": 1,
    "context_length": 32768,
    "model_name": "qwen-chat",
    "model_lang": [
      "en",
      "zh"
    ],
    "model_ability": [
      "chat"
    ],
    "model_description": "Qwen-chat is a fine-tuned version of the Qwen LLM trained with alignment techniques, specializing in chatting.",
    "model_specs": [
      {
        "model_format": "ggufv2",
        "model_size_in_billions": 7,
        "quantizations": [
          "Q4_K_M"
        ],
        "model_id": "Xorbits/Qwen-7B-Chat-GGUF",
        "model_file_name_template": "Qwen-7B-Chat.{quantization}.gguf"
      },
      {
        "model_format": "ggufv2",
        "model_size_in_billions": 14,
        "quantizations": [
          "Q4_K_M"
        ],
        "model_id": "Xorbits/Qwen-14B-Chat-GGUF",
        "model_file_name_template": "Qwen-14B-Chat.{quantization}.gguf"
      },
      {
        "model_format": "pytorch",
        "model_size_in_billions": "1_8",
        "quantizations": [
          "4-bit",
          "8-bit",
          "none"
        ],
        "model_id": "Qwen/Qwen-1_8B-Chat",
        "model_revision": "c3db8007171847931da7efa4b2ed4309afcce021"
      },
      {
        "model_format": "pytorch",
        "model_size_in_billions": 7,
        "quantizations": [
          "4-bit",
          "8-bit",
          "none"
        ],
        "model_id": "Qwen/Qwen-7B-Chat",
        "model_revision": "218aa3240fd5a5d1e80bb6c47d5d774361913706"
      },
      {
        "model_format": "pytorch",
        "model_size_in_billions": 14,
        "quantizations": [
          "4-bit",
          "8-bit",
          "none"
        ],
        "model_id": "Qwen/Qwen-14B-Chat",
        "model_revision": "fab8385c8f7e7980ef61944729fe134ccbbca263"
      },
      {
        "model_format": "pytorch",
        "model_size_in_billions": 72,
        "quantizations": [
          "4-bit",
          "8-bit",
          "none"
        ],
        "model_id": "Qwen/Qwen-72B-Chat",
        "model_revision": "2cd9f76279337941ec1a4abeec6f8eb3c38d0f55"
      },
      {
        "model_format": "gptq",
        "model_size_in_billions": 7,
        "quantizations": [
          "Int4",
          "Int8"
        ],
        "model_id": "Qwen/Qwen-7B-Chat-{quantization}"
      },
      {
        "model_format": "gptq",
        "model_size_in_billions": "1_8",
        "quantizations": [
          "Int4",
          "Int8"
        ],
        "model_id": "Qwen/Qwen-1_8B-Chat-{quantization}"
      },
      {
        "model_format": "gptq",
        "model_size_in_billions": 14,
        "quantizations": [
          "Int4",
          "Int8"
        ],
        "model_id": "Qwen/Qwen-14B-Chat-{quantization}"
      },
      {
        "model_format": "gptq",
        "model_size_in_billions": 72,
        "quantizations": [
          "Int4",
          "Int8"
        ],
        "model_id": "Qwen/Qwen-72B-Chat-{quantization}"
      }
    ],
    "chat_template": "{% for item in messages %}{% if loop.first and item['role'] == 'system' %}{{ '<|im_start|>system\n' + item['content'] + '<|im_end|>\n' }}{% elif loop.first %}{{ '<|im_start|>system\nYou are a helpful assistant.<|im_end|>\n' }}{% endif %}{% if item['role'] == 'user' %}{{ '<|im_start|>user\n' + item['content'] + '<|im_end|>' }}{% elif item['role'] == 'assistant' %}{{ '<|im_start|>assistant\n' + item['content'] + '<|im_end|>' }}{% endif %}{% endfor %}{% if add_generation_prompt %}{{ '<|im_start|>assistant\n' }}{% endif %}",
    "stop_token_ids": [
      151643,
      151644,
      151645
    ],
    "stop": [
      "<|endoftext|>",
      "<|im_start|>",
      "<|im_end|>"
    ]
  },
  {
    "version": 1,
    "context_length": 32768,
    "model_name": "qwen1.5-chat",
    "model_lang": [
      "en",
      "zh"
    ],
    "model_ability": [
      "chat",
      "tools"
    ],
    "model_description": "Qwen1.5 is the beta version of Qwen2, a transformer-based decoder-only language model pretrained on a large amount of data.",
    "model_specs": [
      {
        "model_format": "pytorch",
        "model_size_in_billions": "0_5",
        "quantizations": [
          "4-bit",
          "8-bit",
          "none"
        ],
        "model_id": "Qwen/Qwen1.5-0.5B-Chat"
      },
      {
        "model_format": "pytorch",
        "model_size_in_billions": "1_8",
        "quantizations": [
          "4-bit",
          "8-bit",
          "none"
        ],
        "model_id": "Qwen/Qwen1.5-1.8B-Chat"
      },
      {
        "model_format": "pytorch",
        "model_size_in_billions": 4,
        "quantizations": [
          "4-bit",
          "8-bit",
          "none"
        ],
        "model_id": "Qwen/Qwen1.5-4B-Chat"
      },
      {
        "model_format": "pytorch",
        "model_size_in_billions": 7,
        "quantizations": [
          "4-bit",
          "8-bit",
          "none"
        ],
        "model_id": "Qwen/Qwen1.5-7B-Chat"
      },
      {
        "model_format": "pytorch",
        "model_size_in_billions": 14,
        "quantizations": [
          "4-bit",
          "8-bit",
          "none"
        ],
        "model_id": "Qwen/Qwen1.5-14B-Chat"
      },
      {
        "model_format": "pytorch",
        "model_size_in_billions": 32,
        "quantizations": [
          "4-bit",
          "8-bit",
          "none"
        ],
        "model_id": "Qwen/Qwen1.5-32B-Chat"
      },
      {
        "model_format": "pytorch",
        "model_size_in_billions": 72,
        "quantizations": [
          "4-bit",
          "8-bit",
          "none"
        ],
        "model_id": "Qwen/Qwen1.5-72B-Chat"
      },
      {
        "model_format": "pytorch",
        "model_size_in_billions": 110,
        "quantizations": [
          "4-bit",
          "8-bit",
          "none"
        ],
        "model_id": "Qwen/Qwen1.5-110B-Chat"
      },
      {
        "model_format": "gptq",
        "model_size_in_billions": "0_5",
        "quantizations": [
          "Int4",
          "Int8"
        ],
        "model_id": "Qwen/Qwen1.5-0.5B-Chat-GPTQ-{quantization}"
      },
      {
        "model_format": "gptq",
        "model_size_in_billions": "1_8",
        "quantizations": [
          "Int4",
          "Int8"
        ],
        "model_id": "Qwen/Qwen1.5-1.8B-Chat-GPTQ-{quantization}"
      },
      {
        "model_format": "gptq",
        "model_size_in_billions": 4,
        "quantizations": [
          "Int4",
          "Int8"
        ],
        "model_id": "Qwen/Qwen1.5-4B-Chat-GPTQ-{quantization}"
      },
      {
        "model_format": "gptq",
        "model_size_in_billions": 7,
        "quantizations": [
          "Int4",
          "Int8"
        ],
        "model_id": "Qwen/Qwen1.5-7B-Chat-GPTQ-{quantization}"
      },
      {
        "model_format": "gptq",
        "model_size_in_billions": 14,
        "quantizations": [
          "Int4",
          "Int8"
        ],
        "model_id": "Qwen/Qwen1.5-14B-Chat-GPTQ-{quantization}"
      },
      {
        "model_format": "gptq",
        "model_size_in_billions": 32,
        "quantizations": [
          "Int4"
        ],
        "model_id": "Qwen/Qwen1.5-32B-Chat-GPTQ-{quantization}"
      },
      {
        "model_format": "gptq",
        "model_size_in_billions": 72,
        "quantizations": [
          "Int4",
          "Int8"
        ],
        "model_id": "Qwen/Qwen1.5-72B-Chat-GPTQ-{quantization}"
      },
      {
        "model_format": "gptq",
        "model_size_in_billions": 110,
        "quantizations": [
          "Int4"
        ],
        "model_id": "Qwen/Qwen1.5-110B-Chat-GPTQ-Int4"
      },
      {
        "model_format": "awq",
        "model_size_in_billions": "0_5",
        "quantizations": [
          "Int4"
        ],
        "model_id": "Qwen/Qwen1.5-0.5B-Chat-AWQ"
      },
      {
        "model_format": "awq",
        "model_size_in_billions": "1_8",
        "quantizations": [
          "Int4"
        ],
        "model_id": "Qwen/Qwen1.5-1.8B-Chat-AWQ"
      },
      {
        "model_format": "awq",
        "model_size_in_billions": 4,
        "quantizations": [
          "Int4"
        ],
        "model_id": "Qwen/Qwen1.5-4B-Chat-AWQ"
      },
      {
        "model_format": "awq",
        "model_size_in_billions": 7,
        "quantizations": [
          "Int4"
        ],
        "model_id": "Qwen/Qwen1.5-7B-Chat-AWQ"
      },
      {
        "model_format": "awq",
        "model_size_in_billions": 14,
        "quantizations": [
          "Int4"
        ],
        "model_id": "Qwen/Qwen1.5-14B-Chat-AWQ"
      },
      {
        "model_format": "awq",
        "model_size_in_billions": 32,
        "quantizations": [
          "Int4"
        ],
        "model_id": "Qwen/Qwen1.5-32B-Chat-AWQ"
      },
      {
        "model_format": "awq",
        "model_size_in_billions": 72,
        "quantizations": [
          "Int4"
        ],
        "model_id": "Qwen/Qwen1.5-72B-Chat-AWQ"
      },
      {
        "model_format": "awq",
        "model_size_in_billions": 110,
        "quantizations": [
          "Int4"
        ],
        "model_id": "Qwen/Qwen1.5-110B-Chat-AWQ"
      },
      {
        "model_format": "ggufv2",
        "model_size_in_billions": "0_5",
        "quantizations": [
          "q2_k",
          "q3_k_m",
          "q4_0",
          "q4_k_m",
          "q5_0",
          "q5_k_m",
          "q6_k",
          "q8_0"
        ],
        "model_id": "Qwen/Qwen1.5-0.5B-Chat-GGUF",
        "model_file_name_template": "qwen1_5-0_5b-chat-{quantization}.gguf"
      },
      {
        "model_format": "ggufv2",
        "model_size_in_billions": "1_8",
        "quantizations": [
          "q2_k",
          "q3_k_m",
          "q4_0",
          "q4_k_m",
          "q5_0",
          "q5_k_m",
          "q6_k",
          "q8_0"
        ],
        "model_id": "Qwen/Qwen1.5-1.8B-Chat-GGUF",
        "model_file_name_template": "qwen1_5-1_8b-chat-{quantization}.gguf"
      },
      {
        "model_format": "ggufv2",
        "model_size_in_billions": 4,
        "quantizations": [
          "q2_k",
          "q3_k_m",
          "q4_0",
          "q4_k_m",
          "q5_0",
          "q5_k_m",
          "q6_k",
          "q8_0"
        ],
        "model_id": "Qwen/Qwen1.5-4B-Chat-GGUF",
        "model_file_name_template": "qwen1_5-4b-chat-{quantization}.gguf"
      },
      {
        "model_format": "ggufv2",
        "model_size_in_billions": 7,
        "quantizations": [
          "q2_k",
          "q3_k_m",
          "q4_0",
          "q4_k_m",
          "q5_0",
          "q5_k_m",
          "q6_k",
          "q8_0"
        ],
        "model_id": "Qwen/Qwen1.5-7B-Chat-GGUF",
        "model_file_name_template": "qwen1_5-7b-chat-{quantization}.gguf"
      },
      {
        "model_format": "ggufv2",
        "model_size_in_billions": 14,
        "quantizations": [
          "q2_k",
          "q3_k_m",
          "q4_0",
          "q4_k_m",
          "q5_0",
          "q5_k_m",
          "q6_k",
          "q8_0"
        ],
        "model_id": "Qwen/Qwen1.5-14B-Chat-GGUF",
        "model_file_name_template": "qwen1_5-14b-chat-{quantization}.gguf"
      },
      {
        "model_format": "ggufv2",
        "model_size_in_billions": 32,
        "quantizations": [
          "q2_k",
          "q3_k_m",
          "q4_0",
          "q4_k_m",
          "q5_0",
          "q5_k_m",
          "q6_k",
          "q8_0"
        ],
        "model_id": "Qwen/Qwen1.5-32B-Chat-GGUF",
        "model_file_name_template": "qwen1_5-32b-chat-{quantization}.gguf"
      },
      {
        "model_format": "ggufv2",
        "model_size_in_billions": 72,
        "quantizations": [
          "q2_k",
          "q3_k_m",
          "q4_k_m"
        ],
        "model_id": "Qwen/Qwen1.5-72B-Chat-GGUF",
        "model_file_name_template": "qwen1_5-72b-chat-{quantization}.gguf",
        "model_file_name_split_template": "qwen1_5-72b-chat-{quantization}.gguf.{part}",
        "quantization_parts": {
          "q4_k_m": [
            "a",
            "b"
          ]
        }
      }
    ],
    "chat_template": "{%- macro json_to_python_type(json_spec) %}\n    {%- set basic_type_map = {\n    \"string\": \"str\",\n    \"number\": \"float\",\n    \"integer\": \"int\",\n    \"boolean\": \"bool\"\n} %}\n    {%- if basic_type_map[json_spec.type] is defined %}\n        {{- basic_type_map[json_spec.type] }}\n    {%- elif json_spec.type == \"array\" %}\n        {{- \"list[\" +  json_to_python_type(json_spec|items) + \"]\" }}\n    {%- elif json_spec.type == \"object\" %}\n        {%- if json_spec.additionalProperties is defined %}\n            {{- \"dict[str, \" + json_to_python_type(json_spec.additionalProperties) + ']' }}\n        {%- else %}\n            {{- \"dict\" }}\n        {%- endif %}\n    {%- elif json_spec.type is iterable %}\n        {{- \"Union[\" }}\n        {%- for t in json_spec.type %}\n            {{- json_to_python_type({\"type\": t}) }}\n            {%- if not loop.last %}\n                {{- \",\" }}\n            {%- endif %}\n        {%- endfor %}\n        {{- \"]\" }}\n    {%- else %}\n        {{- \"Any\" }}\n    {%- endif %}\n{%- endmacro %}\n\n{%- if tools %}\n    {{- '<|im_start|>system\n' }}\n    {%- if messages[0]['role'] == 'system' %}\n        {{- messages[0]['content'] + '\n\n' }}\n    {%- endif %}\n    {{- '# Tools\n\n' }}\n    {{- \"You are a function calling AI model. You are provided with function signatures within <tools></tools> XML tags. You may call one or more functions to assist with the user query. Don't make assumptions about what values to plug into functions. Here are the available tools: <tools> \" }}\n    {%- for tool in tools %}\n        {%- if tool.function is defined %}\n            {%- set tool = tool.function %}\n        {%- endif %}\n        {{- '{\"type\": \"function\", \"function\": ' }}\n        {{- '{\"name\": ' + tool.name + '\", ' }}\n        {{- '\"description\": \"' + tool.name + '(' }}\n        {%- for param_name, param_fields in tool.parameters.properties|items %}\n            {{- param_name + \": \" + json_to_python_type(param_fields) }}\n            {%- if not loop.last %}\n                {{- \", \" }}\n            {%- endif %}\n        {%- endfor %}\n        {{- \")\" }}\n        {%- if tool.return is defined %}\n            {{- \" -> \" + json_to_python_type(tool.return) }}\n        {%- endif %}\n        {{- \" - \" + tool.description + \"\n\n\" }}\n        {%- for param_name, param_fields in tool.parameters.properties|items %}\n            {%- if loop.first %}\n                {{- \"    Args:\n\" }}\n            {%- endif %}\n            {{- \"        \" + param_name + \"(\" + json_to_python_type(param_fields) + \"): \" + param_fields.description|trim }}\n        {%- endfor %}\n        {%- if tool.return is defined and tool.return.description is defined %}\n            {{- \"\n    Returns:\n        \" + tool.return.description }}\n        {%- endif %}\n        {{- '\"' }}\n        {{- ', \"parameters\": ' }}\n        {%- if tool.parameters.properties | length == 0 %}\n            {{- \"{}\" }}\n        {%- else %}\n            {{- tool.parameters|tojson }}\n        {%- endif %}\n        {{- \"}\" }}\n        {%- if not loop.last %}\n            {{- \"\n\" }}\n        {%- endif %}\n    {%- endfor %}\n    {{- \" </tools>\" }}\n    {{- 'Use the following pydantic model json schema for each tool call you will make: {\"properties\": {\"arguments\": {\"title\": \"Arguments\", \"type\": \"object\"}, \"name\": {\"title\": \"Name\", \"type\": \"string\"}}, \"required\": [\"arguments\", \"name\"], \"title\": \"FunctionCall\", \"type\": \"object\"}\n' }}\n    {{- \"For each function call return a json object with function name and arguments within <tool_call></tool_call> XML tags as follows:\n\" }}\n    {{- \"<tool_call>\n\" }}\n    {{- '{\"name\": <function-name>, \"arguments\": <args-json-object>}\n' }}\n    {{- '</tool_call><|im_end|>\n' }}\n{%- else %}\n    {%- if messages[0]['role'] != 'system' %}\n        {{- '<|im_start|>system\nYou are a helpful assistant.<|im_end|>\n' }}\n    {%- else %}\n        {{- '<|im_start|>system\n' + messages[0]['content'] + '<|im_end|>\n' }}\n    {%- endif %}\n{%- endif %}\n{%- for message in messages %}\n    {%- if message.role == \"user\" or (message.role == \"system\" and not loop.first) or (message.role == \"assistant\" and message.tool_calls is not defined) %}\n        {{- '<|im_start|>' + message.role + '\n' + message.content + '<|im_end|>' + '\n' }}\n    {%- elif message.role == \"assistant\" %}\n        {{- '<|im_start|>' + message.role + '\n<tool_call>\n' }}\n        {%- for tool_call in message.tool_calls %}\n            {%- if tool_call.function is defined %}\n                {%- set tool_call = tool_call.function %}\n            {%- endif %}\n            {{- '{' }}\n            {{- '\"name\": \"' }}\n            {{- tool_call.name }}\n            {%- if tool_call.arguments is defined %}\n                {{- ', ' }}\n                {{- '\"arguments\": ' }}\n                {{- tool_call.arguments|tojson }}\n            {%- endif %}\n            {{- '\"}' }}\n            {{- '\n</tool_call>' }}\n        {%- endfor %}\n        {{- '<|im_end|>\n' }}\n    {%- elif message.role == \"tool\" %}\n        {%- if not message.name is defined %}\n            {{- raise_exception(\"Tool response dicts require a 'name' key indicating the name of the called function!\") }}\n        {%- endif %}\n        {{- '<|im_start|>user\n<tool_response>\n' }}\n        {{- '{\"name\": \"' }}\n        {{- message.name }}\n        {{- '\", \"content\": ' }}\n        {{- message.content|tojson + '}' }}\n        {{- '\n</tool_response><|im_end|>\n' }}\n    {%- endif %}\n{%- endfor %}\n{%- if add_generation_prompt %}\n    {{- '<|im_start|>assistant\n' }}\n{%- endif %}",
    "stop_token_ids": [
      151643,
      151644,
      151645
    ],
    "stop": [
      "<|endoftext|>",
      "<|im_start|>",
      "<|im_end|>"
    ]
  },
  {
    "version": 1,
    "context_length": 32768,
    "model_name": "qwen1.5-moe-chat",
    "model_lang": [
      "en",
      "zh"
    ],
    "model_ability": [
      "chat",
      "tools"
    ],
    "model_description": "Qwen1.5-MoE is a transformer-based MoE decoder-only language model pretrained on a large amount of data.",
    "model_specs": [
      {
        "model_format": "pytorch",
        "model_size_in_billions": "2_7",
        "quantizations": [
          "4-bit",
          "8-bit",
          "none"
        ],
        "model_id": "Qwen/Qwen1.5-MoE-A2.7B-Chat"
      },
      {
        "model_format": "gptq",
        "model_size_in_billions": "2_7",
        "quantizations": [
          "Int4"
        ],
        "model_id": "Qwen/Qwen1.5-MoE-A2.7B-Chat-GPTQ-Int4"
      }
    ],
    "chat_template": "{%- macro json_to_python_type(json_spec) %}\n    {%- set basic_type_map = {\n    \"string\": \"str\",\n    \"number\": \"float\",\n    \"integer\": \"int\",\n    \"boolean\": \"bool\"\n} %}\n    {%- if basic_type_map[json_spec.type] is defined %}\n        {{- basic_type_map[json_spec.type] }}\n    {%- elif json_spec.type == \"array\" %}\n        {{- \"list[\" +  json_to_python_type(json_spec|items) + \"]\" }}\n    {%- elif json_spec.type == \"object\" %}\n        {%- if json_spec.additionalProperties is defined %}\n            {{- \"dict[str, \" + json_to_python_type(json_spec.additionalProperties) + ']' }}\n        {%- else %}\n            {{- \"dict\" }}\n        {%- endif %}\n    {%- elif json_spec.type is iterable %}\n        {{- \"Union[\" }}\n        {%- for t in json_spec.type %}\n            {{- json_to_python_type({\"type\": t}) }}\n            {%- if not loop.last %}\n                {{- \",\" }}\n            {%- endif %}\n        {%- endfor %}\n        {{- \"]\" }}\n    {%- else %}\n        {{- \"Any\" }}\n    {%- endif %}\n{%- endmacro %}\n\n{%- if tools %}\n    {{- '<|im_start|>system\n' }}\n    {%- if messages[0]['role'] == 'system' %}\n        {{- messages[0]['content'] + '\n\n' }}\n    {%- endif %}\n    {{- '# Tools\n\n' }}\n    {{- \"You are a function calling AI model. You are provided with function signatures within <tools></tools> XML tags. You may call one or more functions to assist with the user query. Don't make assumptions about what values to plug into functions. Here are the available tools: <tools> \" }}\n    {%- for tool in tools %}\n        {%- if tool.function is defined %}\n            {%- set tool = tool.function %}\n        {%- endif %}\n        {{- '{\"type\": \"function\", \"function\": ' }}\n        {{- '{\"name\": ' + tool.name + '\", ' }}\n        {{- '\"description\": \"' + tool.name + '(' }}\n        {%- for param_name, param_fields in tool.parameters.properties|items %}\n            {{- param_name + \": \" + json_to_python_type(param_fields) }}\n            {%- if not loop.last %}\n                {{- \", \" }}\n            {%- endif %}\n        {%- endfor %}\n        {{- \")\" }}\n        {%- if tool.return is defined %}\n            {{- \" -> \" + json_to_python_type(tool.return) }}\n        {%- endif %}\n        {{- \" - \" + tool.description + \"\n\n\" }}\n        {%- for param_name, param_fields in tool.parameters.properties|items %}\n            {%- if loop.first %}\n                {{- \"    Args:\n\" }}\n            {%- endif %}\n            {{- \"        \" + param_name + \"(\" + json_to_python_type(param_fields) + \"): \" + param_fields.description|trim }}\n        {%- endfor %}\n        {%- if tool.return is defined and tool.return.description is defined %}\n            {{- \"\n    Returns:\n        \" + tool.return.description }}\n        {%- endif %}\n        {{- '\"' }}\n        {{- ', \"parameters\": ' }}\n        {%- if tool.parameters.properties | length == 0 %}\n            {{- \"{}\" }}\n        {%- else %}\n            {{- tool.parameters|tojson }}\n        {%- endif %}\n        {{- \"}\" }}\n        {%- if not loop.last %}\n            {{- \"\n\" }}\n        {%- endif %}\n    {%- endfor %}\n    {{- \" </tools>\" }}\n    {{- 'Use the following pydantic model json schema for each tool call you will make: {\"properties\": {\"arguments\": {\"title\": \"Arguments\", \"type\": \"object\"}, \"name\": {\"title\": \"Name\", \"type\": \"string\"}}, \"required\": [\"arguments\", \"name\"], \"title\": \"FunctionCall\", \"type\": \"object\"}\n' }}\n    {{- \"For each function call return a json object with function name and arguments within <tool_call></tool_call> XML tags as follows:\n\" }}\n    {{- \"<tool_call>\n\" }}\n    {{- '{\"name\": <function-name>, \"arguments\": <args-json-object>}\n' }}\n    {{- '</tool_call><|im_end|>\n' }}\n{%- else %}\n    {%- if messages[0]['role'] != 'system' %}\n        {{- '<|im_start|>system\nYou are a helpful assistant.<|im_end|>\n' }}\n    {%- else %}\n        {{- '<|im_start|>system\n' + messages[0]['content'] + '<|im_end|>\n' }}\n    {%- endif %}\n{%- endif %}\n{%- for message in messages %}\n    {%- if message.role == \"user\" or (message.role == \"system\" and not loop.first) or (message.role == \"assistant\" and message.tool_calls is not defined) %}\n        {{- '<|im_start|>' + message.role + '\n' + message.content + '<|im_end|>' + '\n' }}\n    {%- elif message.role == \"assistant\" %}\n        {{- '<|im_start|>' + message.role + '\n<tool_call>\n' }}\n        {%- for tool_call in message.tool_calls %}\n            {%- if tool_call.function is defined %}\n                {%- set tool_call = tool_call.function %}\n            {%- endif %}\n            {{- '{' }}\n            {{- '\"name\": \"' }}\n            {{- tool_call.name }}\n            {%- if tool_call.arguments is defined %}\n                {{- ', ' }}\n                {{- '\"arguments\": ' }}\n                {{- tool_call.arguments|tojson }}\n            {%- endif %}\n            {{- '\"}' }}\n            {{- '\n</tool_call>' }}\n        {%- endfor %}\n        {{- '<|im_end|>\n' }}\n    {%- elif message.role == \"tool\" %}\n        {%- if not message.name is defined %}\n            {{- raise_exception(\"Tool response dicts require a 'name' key indicating the name of the called function!\") }}\n        {%- endif %}\n        {{- '<|im_start|>user\n<tool_response>\n' }}\n        {{- '{\"name\": \"' }}\n        {{- message.name }}\n        {{- '\", \"content\": ' }}\n        {{- message.content|tojson + '}' }}\n        {{- '\n</tool_response><|im_end|>\n' }}\n    {%- endif %}\n{%- endfor %}\n{%- if add_generation_prompt %}\n    {{- '<|im_start|>assistant\n' }}\n{%- endif %}",
    "stop_token_ids": [
      151643,
      151644,
      151645
    ],
    "stop": [
      "<|endoftext|>",
      "<|im_start|>",
      "<|im_end|>"
    ]
  },
  {
    "version": 1,
    "context_length": 65536,
    "model_name": "codeqwen1.5",
    "model_lang": [
      "en",
      "zh"
    ],
    "model_ability": [
      "generate"
    ],
    "model_description": "CodeQwen1.5 is the Code-Specific version of Qwen1.5. It is a transformer-based decoder-only language model pretrained on a large amount of data of codes.",
    "model_specs": [
      {
        "model_format": "pytorch",
        "model_size_in_billions": 7,
        "quantizations": [
          "4-bit",
          "8-bit",
          "none"
        ],
        "model_id": "Qwen/CodeQwen1.5-7B"
      }
    ]
  },
  {
    "version": 1,
    "context_length": 65536,
    "model_name": "codeqwen1.5-chat",
    "model_lang": [
      "en",
      "zh"
    ],
    "model_ability": [
      "chat"
    ],
    "model_description": "CodeQwen1.5 is the Code-Specific version of Qwen1.5. It is a transformer-based decoder-only language model pretrained on a large amount of data of codes.",
    "model_specs": [
      {
        "model_format": "ggufv2",
        "model_size_in_billions": 7,
        "quantizations": [
          "q2_k",
          "q3_k_m",
          "q4_0",
          "q4_k_m",
          "q5_0",
          "q5_k_m",
          "q6_k",
          "q8_0"
        ],
        "model_id": "Qwen/CodeQwen1.5-7B-Chat-GGUF",
        "model_file_name_template": "codeqwen-1_5-7b-chat-{quantization}.gguf"
      },
      {
        "model_format": "pytorch",
        "model_size_in_billions": 7,
        "quantizations": [
          "4-bit",
          "8-bit",
          "none"
        ],
        "model_id": "Qwen/CodeQwen1.5-7B-Chat"
      },
      {
        "model_format": "awq",
        "model_size_in_billions": 7,
        "quantizations": [
          "Int4"
        ],
        "model_id": "Qwen/CodeQwen1.5-7B-Chat-AWQ"
      }
    ],
    "chat_template": "{% for message in messages %}{% if loop.first and messages[0]['role'] != 'system' %}{{ '<|im_start|>system\nYou are a helpful assistant.<|im_end|>\n' }}{% endif %}{{'<|im_start|>' + message['role'] + '\n' + message['content'] + '<|im_end|>' + '\n'}}{% endfor %}{% if add_generation_prompt %}{{ '<|im_start|>assistant\n' }}{% endif %}",
    "stop_token_ids": [
      151643,
      151644,
      151645
    ],
    "stop": [
      "<|endoftext|>",
      "<|im_start|>",
      "<|im_end|>"
    ]
  },
  {
    "version": 1,
    "context_length": 32768,
    "model_name": "qwen2-instruct",
    "model_lang": [
      "en",
      "zh"
    ],
    "model_ability": [
      "chat",
      "tools"
    ],
    "model_description": "Qwen2 is the new series of Qwen large language models",
    "model_specs": [
      {
        "model_format": "pytorch",
        "model_size_in_billions": "0_5",
        "quantizations": [
          "4-bit",
          "8-bit",
          "none"
        ],
        "model_id": "Qwen/Qwen2-0.5B-Instruct"
      },
      {
        "model_format": "pytorch",
        "model_size_in_billions": "1_5",
        "quantizations": [
          "4-bit",
          "8-bit",
          "none"
        ],
        "model_id": "Qwen/Qwen2-1.5B-Instruct"
      },
      {
        "model_format": "pytorch",
        "model_size_in_billions": 7,
        "quantizations": [
          "4-bit",
          "8-bit",
          "none"
        ],
        "model_id": "Qwen/Qwen2-7B-Instruct"
      },
      {
        "model_format": "pytorch",
        "model_size_in_billions": 72,
        "quantizations": [
          "4-bit",
          "8-bit",
          "none"
        ],
        "model_id": "Qwen/Qwen2-72B-Instruct"
      },
      {
        "model_format": "gptq",
        "model_size_in_billions": "0_5",
        "quantizations": [
          "Int4",
          "Int8"
        ],
        "model_id": "Qwen/Qwen2-0.5B-Instruct-GPTQ-{quantization}"
      },
      {
        "model_format": "gptq",
        "model_size_in_billions": "1_5",
        "quantizations": [
          "Int4",
          "Int8"
        ],
        "model_id": "Qwen/Qwen2-1.5B-Instruct-GPTQ-{quantization}"
      },
      {
        "model_format": "gptq",
        "model_size_in_billions": 7,
        "quantizations": [
          "Int4",
          "Int8"
        ],
        "model_id": "Qwen/Qwen2-7B-Instruct-GPTQ-{quantization}"
      },
      {
        "model_format": "gptq",
        "model_size_in_billions": 72,
        "quantizations": [
          "Int4",
          "Int8"
        ],
        "model_id": "Qwen/Qwen2-72B-Instruct-GPTQ-{quantization}"
      },
      {
        "model_format": "awq",
        "model_size_in_billions": "0_5",
        "quantizations": [
          "Int4"
        ],
        "model_id": "Qwen/Qwen2-0.5B-Instruct-AWQ"
      },
      {
        "model_format": "awq",
        "model_size_in_billions": "1_5",
        "quantizations": [
          "Int4"
        ],
        "model_id": "Qwen/Qwen2-1.5B-Instruct-AWQ"
      },
      {
        "model_format": "awq",
        "model_size_in_billions": 7,
        "quantizations": [
          "Int4"
        ],
        "model_id": "Qwen/Qwen2-7B-Instruct-AWQ"
      },
      {
        "model_format": "awq",
        "model_size_in_billions": 72,
        "quantizations": [
          "Int4"
        ],
        "model_id": "Qwen/Qwen2-72B-Instruct-AWQ"
      },
      {
        "model_format": "fp8",
        "model_size_in_billions": "0_5",
        "quantizations": [
          "fp8"
        ],
        "model_id": "neuralmagic/Qwen2-0.5B-Instruct-FP8"
      },
      {
        "model_format": "fp8",
        "model_size_in_billions": "0_5",
        "quantizations": [
          "fp8"
        ],
        "model_id": "neuralmagic/Qwen2-0.5B-Instruct-FP8"
      },
      {
        "model_format": "fp8",
        "model_size_in_billions": "1_5",
        "quantizations": [
          "fp8"
        ],
        "model_id": "neuralmagic/Qwen2-1.5B-Instruct-FP8"
      },
      {
        "model_format": "fp8",
        "model_size_in_billions": 7,
        "quantizations": [
          "fp8"
        ],
        "model_id": "neuralmagic/Qwen2-7B-Instruct-FP8"
      },
      {
        "model_format": "fp8",
        "model_size_in_billions": 72,
        "quantizations": [
          "fp8"
        ],
        "model_id": "neuralmagic/Qwen2-72B-Instruct-FP8"
      },
      {
        "model_format": "mlx",
        "model_size_in_billions": "0_5",
        "quantizations": [
          "4bit"
        ],
        "model_id": "Qwen/Qwen2-0.5B-Instruct-MLX"
      },
      {
        "model_format": "mlx",
        "model_size_in_billions": "1_5",
        "quantizations": [
          "4bit"
        ],
        "model_id": "Qwen/Qwen2-1.5B-Instruct-MLX"
      },
      {
        "model_format": "mlx",
        "model_size_in_billions": 7,
        "quantizations": [
          "4bit"
        ],
        "model_id": "Qwen/Qwen2-7B-Instruct-MLX"
      },
      {
        "model_format": "mlx",
        "model_size_in_billions": 72,
        "quantizations": [
          "4bit"
        ],
        "model_id": "mlx-community/Qwen2-72B-Instruct-4bit"
      },
      {
        "model_format": "ggufv2",
        "model_size_in_billions": "0_5",
        "quantizations": [
          "q2_k",
          "q3_k_m",
          "q4_0",
          "q4_k_m",
          "q5_0",
          "q5_k_m",
          "q6_k",
          "q8_0",
          "fp16"
        ],
        "model_id": "Qwen/Qwen2-0.5B-Instruct-GGUF",
        "model_file_name_template": "qwen2-0_5b-instruct-{quantization}.gguf"
      },
      {
        "model_format": "ggufv2",
        "model_size_in_billions": "1_5",
        "quantizations": [
          "q2_k",
          "q3_k_m",
          "q4_0",
          "q4_k_m",
          "q5_0",
          "q5_k_m",
          "q6_k",
          "q8_0",
          "fp16"
        ],
        "model_id": "Qwen/Qwen2-1.5B-Instruct-GGUF",
        "model_file_name_template": "qwen2-1_5b-instruct-{quantization}.gguf"
      },
      {
        "model_format": "ggufv2",
        "model_size_in_billions": 7,
        "quantizations": [
          "q2_k",
          "q3_k_m",
          "q4_0",
          "q4_k_m",
          "q5_0",
          "q5_k_m",
          "q6_k",
          "q8_0",
          "fp16"
        ],
        "model_id": "Qwen/Qwen2-7B-Instruct-GGUF",
        "model_file_name_template": "qwen2-7b-instruct-{quantization}.gguf"
      },
      {
        "model_format": "ggufv2",
        "model_size_in_billions": 72,
        "quantizations": [
          "q2_k",
          "q3_k_m",
          "q4_0",
          "q4_k_m",
          "q5_0",
          "q5_k_m",
          "q6_k",
          "q8_0",
          "fp16"
        ],
        "model_id": "Qwen/Qwen2-72B-Instruct-GGUF",
        "model_file_name_template": "qwen2-72b-instruct-{quantization}.gguf",
        "model_file_name_split_template": "qwen2-72b-instruct-{quantization}-{part}.gguf",
        "quantization_parts": {
          "q5_0": [
            "00001-of-00002",
            "00002-of-00002"
          ],
          "q5_k_m": [
            "00001-of-00002",
            "00002-of-00002"
          ],
          "q6_k": [
            "00001-of-00002",
            "00002-of-00002"
          ],
          "q8_0": [
            "00001-of-00002",
            "00002-of-00002"
          ],
          "fp16": [
            "00001-of-00004",
            "00002-of-00004",
            "00003-of-00004",
            "00004-of-00004"
          ]
        }
      }
    ],
    "chat_template": "{%- macro json_to_python_type(json_spec) %}\n    {%- set basic_type_map = {\n    \"string\": \"str\",\n    \"number\": \"float\",\n    \"integer\": \"int\",\n    \"boolean\": \"bool\"\n} %}\n    {%- if basic_type_map[json_spec.type] is defined %}\n        {{- basic_type_map[json_spec.type] }}\n    {%- elif json_spec.type == \"array\" %}\n        {{- \"list[\" +  json_to_python_type(json_spec|items) + \"]\" }}\n    {%- elif json_spec.type == \"object\" %}\n        {%- if json_spec.additionalProperties is defined %}\n            {{- \"dict[str, \" + json_to_python_type(json_spec.additionalProperties) + ']' }}\n        {%- else %}\n            {{- \"dict\" }}\n        {%- endif %}\n    {%- elif json_spec.type is iterable %}\n        {{- \"Union[\" }}\n        {%- for t in json_spec.type %}\n            {{- json_to_python_type({\"type\": t}) }}\n            {%- if not loop.last %}\n                {{- \",\" }}\n            {%- endif %}\n        {%- endfor %}\n        {{- \"]\" }}\n    {%- else %}\n        {{- \"Any\" }}\n    {%- endif %}\n{%- endmacro %}\n\n{%- if tools %}\n    {{- '<|im_start|>system\n' }}\n    {%- if messages[0]['role'] == 'system' %}\n        {{- messages[0]['content'] + '\n\n' }}\n    {%- endif %}\n    {{- '# Tools\n\n' }}\n    {{- \"You are a function calling AI model. You are provided with function signatures within <tools></tools> XML tags. You may call one or more functions to assist with the user query. Don't make assumptions about what values to plug into functions. Here are the available tools: <tools> \" }}\n    {%- for tool in tools %}\n        {%- if tool.function is defined %}\n            {%- set tool = tool.function %}\n        {%- endif %}\n        {{- '{\"type\": \"function\", \"function\": ' }}\n        {{- '{\"name\": ' + tool.name + '\", ' }}\n        {{- '\"description\": \"' + tool.name + '(' }}\n        {%- for param_name, param_fields in tool.parameters.properties|items %}\n            {{- param_name + \": \" + json_to_python_type(param_fields) }}\n            {%- if not loop.last %}\n                {{- \", \" }}\n            {%- endif %}\n        {%- endfor %}\n        {{- \")\" }}\n        {%- if tool.return is defined %}\n            {{- \" -> \" + json_to_python_type(tool.return) }}\n        {%- endif %}\n        {{- \" - \" + tool.description + \"\n\n\" }}\n        {%- for param_name, param_fields in tool.parameters.properties|items %}\n            {%- if loop.first %}\n                {{- \"    Args:\n\" }}\n            {%- endif %}\n            {{- \"        \" + param_name + \"(\" + json_to_python_type(param_fields) + \"): \" + param_fields.description|trim }}\n        {%- endfor %}\n        {%- if tool.return is defined and tool.return.description is defined %}\n            {{- \"\n    Returns:\n        \" + tool.return.description }}\n        {%- endif %}\n        {{- '\"' }}\n        {{- ', \"parameters\": ' }}\n        {%- if tool.parameters.properties | length == 0 %}\n            {{- \"{}\" }}\n        {%- else %}\n            {{- tool.parameters|tojson }}\n        {%- endif %}\n        {{- \"}\" }}\n        {%- if not loop.last %}\n            {{- \"\n\" }}\n        {%- endif %}\n    {%- endfor %}\n    {{- \" </tools>\" }}\n    {{- 'Use the following pydantic model json schema for each tool call you will make: {\"properties\": {\"arguments\": {\"title\": \"Arguments\", \"type\": \"object\"}, \"name\": {\"title\": \"Name\", \"type\": \"string\"}}, \"required\": [\"arguments\", \"name\"], \"title\": \"FunctionCall\", \"type\": \"object\"}\n' }}\n    {{- \"For each function call return a json object with function name and arguments within <tool_call></tool_call> XML tags as follows:\n\" }}\n    {{- \"<tool_call>\n\" }}\n    {{- '{\"name\": <function-name>, \"arguments\": <args-json-object>}\n' }}\n    {{- '</tool_call><|im_end|>\n' }}\n{%- else %}\n    {%- if messages[0]['role'] != 'system' %}\n        {{- '<|im_start|>system\nYou are a helpful assistant.<|im_end|>\n' }}\n    {%- else %}\n        {{- '<|im_start|>system\n' + messages[0]['content'] + '<|im_end|>\n' }}\n    {%- endif %}\n{%- endif %}\n{%- for message in messages %}\n    {%- if message.role == \"user\" or (message.role == \"system\" and not loop.first) or (message.role == \"assistant\" and message.tool_calls is not defined) %}\n        {{- '<|im_start|>' + message.role + '\n' + message.content + '<|im_end|>' + '\n' }}\n    {%- elif message.role == \"assistant\" %}\n        {{- '<|im_start|>' + message.role + '\n<tool_call>\n' }}\n        {%- for tool_call in message.tool_calls %}\n            {%- if tool_call.function is defined %}\n                {%- set tool_call = tool_call.function %}\n            {%- endif %}\n            {{- '{' }}\n            {{- '\"name\": \"' }}\n            {{- tool_call.name }}\n            {%- if tool_call.arguments is defined %}\n                {{- ', ' }}\n                {{- '\"arguments\": ' }}\n                {{- tool_call.arguments|tojson }}\n            {%- endif %}\n            {{- '\"}' }}\n            {{- '\n</tool_call>' }}\n        {%- endfor %}\n        {{- '<|im_end|>\n' }}\n    {%- elif message.role == \"tool\" %}\n        {%- if not message.name is defined %}\n            {{- raise_exception(\"Tool response dicts require a 'name' key indicating the name of the called function!\") }}\n        {%- endif %}\n        {{- '<|im_start|>user\n<tool_response>\n' }}\n        {{- '{\"name\": \"' }}\n        {{- message.name }}\n        {{- '\", \"content\": ' }}\n        {{- message.content|tojson + '}' }}\n        {{- '\n</tool_response><|im_end|>\n' }}\n    {%- endif %}\n{%- endfor %}\n{%- if add_generation_prompt %}\n    {{- '<|im_start|>assistant\n' }}\n{%- endif %}",
    "stop_token_ids": [
      151643,
      151644,
      151645
    ],
    "stop": [
      "<|endoftext|>",
      "<|im_start|>",
      "<|im_end|>"
    ]
  },
  {
    "version": 1,
    "context_length": 32768,
    "model_name": "qwen2-moe-instruct",
    "model_lang": [
      "en",
      "zh"
    ],
    "model_ability": [
      "chat",
      "tools"
    ],
    "model_description": "Qwen2 is the new series of Qwen large language models. ",
    "model_specs": [
      {
        "model_format": "pytorch",
        "model_size_in_billions": 14,
        "quantizations": [
          "4-bit",
          "8-bit",
          "none"
        ],
        "model_id": "Qwen/Qwen2-57B-A14B-Instruct"
      },
      {
        "model_format": "gptq",
        "model_size_in_billions": 14,
        "quantizations": [
          "Int4"
        ],
        "model_id": "Qwen/Qwen2-57B-A14B-Instruct-GPTQ-Int4"
      },
      {
        "model_format": "ggufv2",
        "model_size_in_billions": 14,
        "quantizations": [
          "q3_k_m",
          "q4_0",
          "q4_k_m",
          "q5_0",
          "q5_k_m",
          "q6_k",
          "q8_0",
          "fp16"
        ],
        "model_id": "Qwen/Qwen2-57B-A14B-Instruct-GGUF",
        "model_file_name_template": "qwen2-57b-a14b-instruct-{quantization}.gguf",
        "model_file_name_split_template": "qwen2-57b-a14b-instruct-{quantization}-{part}.gguf",
        "quantization_parts": {
          "q8_0": [
            "00001-of-00002",
            "00002-of-00002"
          ],
          "fp16": [
            "00001-of-00003",
            "00002-of-00003",
            "00003-of-00003"
          ]
        }
      }
    ],
    "chat_template": "{%- macro json_to_python_type(json_spec) %}\n    {%- set basic_type_map = {\n    \"string\": \"str\",\n    \"number\": \"float\",\n    \"integer\": \"int\",\n    \"boolean\": \"bool\"\n} %}\n    {%- if basic_type_map[json_spec.type] is defined %}\n        {{- basic_type_map[json_spec.type] }}\n    {%- elif json_spec.type == \"array\" %}\n        {{- \"list[\" +  json_to_python_type(json_spec|items) + \"]\" }}\n    {%- elif json_spec.type == \"object\" %}\n        {%- if json_spec.additionalProperties is defined %}\n            {{- \"dict[str, \" + json_to_python_type(json_spec.additionalProperties) + ']' }}\n        {%- else %}\n            {{- \"dict\" }}\n        {%- endif %}\n    {%- elif json_spec.type is iterable %}\n        {{- \"Union[\" }}\n        {%- for t in json_spec.type %}\n            {{- json_to_python_type({\"type\": t}) }}\n            {%- if not loop.last %}\n                {{- \",\" }}\n            {%- endif %}\n        {%- endfor %}\n        {{- \"]\" }}\n    {%- else %}\n        {{- \"Any\" }}\n    {%- endif %}\n{%- endmacro %}\n\n{%- if tools %}\n    {{- '<|im_start|>system\n' }}\n    {%- if messages[0]['role'] == 'system' %}\n        {{- messages[0]['content'] + '\n\n' }}\n    {%- endif %}\n    {{- '# Tools\n\n' }}\n    {{- \"You are a function calling AI model. You are provided with function signatures within <tools></tools> XML tags. You may call one or more functions to assist with the user query. Don't make assumptions about what values to plug into functions. Here are the available tools: <tools> \" }}\n    {%- for tool in tools %}\n        {%- if tool.function is defined %}\n            {%- set tool = tool.function %}\n        {%- endif %}\n        {{- '{\"type\": \"function\", \"function\": ' }}\n        {{- '{\"name\": ' + tool.name + '\", ' }}\n        {{- '\"description\": \"' + tool.name + '(' }}\n        {%- for param_name, param_fields in tool.parameters.properties|items %}\n            {{- param_name + \": \" + json_to_python_type(param_fields) }}\n            {%- if not loop.last %}\n                {{- \", \" }}\n            {%- endif %}\n        {%- endfor %}\n        {{- \")\" }}\n        {%- if tool.return is defined %}\n            {{- \" -> \" + json_to_python_type(tool.return) }}\n        {%- endif %}\n        {{- \" - \" + tool.description + \"\n\n\" }}\n        {%- for param_name, param_fields in tool.parameters.properties|items %}\n            {%- if loop.first %}\n                {{- \"    Args:\n\" }}\n            {%- endif %}\n            {{- \"        \" + param_name + \"(\" + json_to_python_type(param_fields) + \"): \" + param_fields.description|trim }}\n        {%- endfor %}\n        {%- if tool.return is defined and tool.return.description is defined %}\n            {{- \"\n    Returns:\n        \" + tool.return.description }}\n        {%- endif %}\n        {{- '\"' }}\n        {{- ', \"parameters\": ' }}\n        {%- if tool.parameters.properties | length == 0 %}\n            {{- \"{}\" }}\n        {%- else %}\n            {{- tool.parameters|tojson }}\n        {%- endif %}\n        {{- \"}\" }}\n        {%- if not loop.last %}\n            {{- \"\n\" }}\n        {%- endif %}\n    {%- endfor %}\n    {{- \" </tools>\" }}\n    {{- 'Use the following pydantic model json schema for each tool call you will make: {\"properties\": {\"arguments\": {\"title\": \"Arguments\", \"type\": \"object\"}, \"name\": {\"title\": \"Name\", \"type\": \"string\"}}, \"required\": [\"arguments\", \"name\"], \"title\": \"FunctionCall\", \"type\": \"object\"}\n' }}\n    {{- \"For each function call return a json object with function name and arguments within <tool_call></tool_call> XML tags as follows:\n\" }}\n    {{- \"<tool_call>\n\" }}\n    {{- '{\"name\": <function-name>, \"arguments\": <args-json-object>}\n' }}\n    {{- '</tool_call><|im_end|>\n' }}\n{%- else %}\n    {%- if messages[0]['role'] != 'system' %}\n        {{- '<|im_start|>system\nYou are a helpful assistant.<|im_end|>\n' }}\n    {%- else %}\n        {{- '<|im_start|>system\n' + messages[0]['content'] + '<|im_end|>\n' }}\n    {%- endif %}\n{%- endif %}\n{%- for message in messages %}\n    {%- if message.role == \"user\" or (message.role == \"system\" and not loop.first) or (message.role == \"assistant\" and message.tool_calls is not defined) %}\n        {{- '<|im_start|>' + message.role + '\n' + message.content + '<|im_end|>' + '\n' }}\n    {%- elif message.role == \"assistant\" %}\n        {{- '<|im_start|>' + message.role + '\n<tool_call>\n' }}\n        {%- for tool_call in message.tool_calls %}\n            {%- if tool_call.function is defined %}\n                {%- set tool_call = tool_call.function %}\n            {%- endif %}\n            {{- '{' }}\n            {{- '\"name\": \"' }}\n            {{- tool_call.name }}\n            {%- if tool_call.arguments is defined %}\n                {{- ', ' }}\n                {{- '\"arguments\": ' }}\n                {{- tool_call.arguments|tojson }}\n            {%- endif %}\n            {{- '\"}' }}\n            {{- '\n</tool_call>' }}\n        {%- endfor %}\n        {{- '<|im_end|>\n' }}\n    {%- elif message.role == \"tool\" %}\n        {%- if not message.name is defined %}\n            {{- raise_exception(\"Tool response dicts require a 'name' key indicating the name of the called function!\") }}\n        {%- endif %}\n        {{- '<|im_start|>user\n<tool_response>\n' }}\n        {{- '{\"name\": \"' }}\n        {{- message.name }}\n        {{- '\", \"content\": ' }}\n        {{- message.content|tojson + '}' }}\n        {{- '\n</tool_response><|im_end|>\n' }}\n    {%- endif %}\n{%- endfor %}\n{%- if add_generation_prompt %}\n    {{- '<|im_start|>assistant\n' }}\n{%- endif %}",
    "stop_token_ids": [
      151643,
      151644,
      151645
    ],
    "stop": [
      "<|endoftext|>",
      "<|im_start|>",
      "<|im_end|>"
    ]
  },
  {
    "version": 1,
    "context_length": 1024,
    "model_name": "gpt-2",
    "model_lang": [
      "en"
    ],
    "model_ability": [
      "generate"
    ],
    "model_description": "GPT-2 is a Transformer-based LLM that is trained on WebTest, a 40 GB dataset of Reddit posts with 3+ upvotes.",
    "model_specs": [
      {
        "model_format": "pytorch",
        "model_size_in_billions": "1_5",
        "quantizations": [
          "none"
        ],
        "model_id": "openai-community/gpt2",
        "model_revision": "607a30d783dfa663caf39e06633721c8d4cfcd7e"
      }
    ]
  },
  {
    "version": 1,
    "context_length": 2048,
    "model_name": "wizardmath-v1.0",
    "model_lang": [
      "en"
    ],
    "model_ability": [
      "chat"
    ],
    "model_description": "WizardMath is an open-source LLM trained by fine-tuning Llama2 with Evol-Instruct, specializing in math.",
    "model_specs": [
      {
        "model_format": "pytorch",
        "model_size_in_billions": 7,
        "quantizations": [
          "4-bit",
          "8-bit",
          "none"
        ],
        "model_id": "WizardLMTeam/WizardMath-7B-V1.0",
        "model_revision": "825a586f260d6c583b8aa9ceab6cdfaa3d9a4ddc"
      },
      {
        "model_format": "pytorch",
        "model_size_in_billions": 70,
        "quantizations": [
          "4-bit",
          "8-bit",
          "none"
        ],
        "model_id": "WizardLMTeam/WizardMath-70B-V1.0",
        "model_revision": "4dd9f3fcd8c056561d67ec59ae011f7c146aebd2"
      }
    ],
    "chat_template": "{% for item in messages %}{% if loop.first and item['role'] == 'system' %}{{ item['content'] + '\n\n### ' }}{% elif loop.first %}{{ 'Below is an instruction that describes a task. Write a response that appropriately completes the request.\n\n### ' }}{% endif %}{% if item['role'] == 'user' %}{{ 'Instruction: ' + item['content'] + '\n\n### ' }}{% elif item['role'] == 'assistant' %}{{ 'Response: ' + item['content'] + '\n\n### ' }}{% endif %}{% endfor %}{% if add_generation_prompt %}{{ 'Response: Let\\'s think step by step.' }}{% endif %}",
    "stop_token_ids": [
      2
    ],
    "stop": [
      "</s>"
    ]
  },
  {
    "version": 1,
    "context_length": 100000,
    "model_name": "code-llama",
    "model_lang": [
      "en"
    ],
    "model_ability": [
      "generate"
    ],
    "model_description": "Code-Llama is an open-source LLM trained by fine-tuning LLaMA2 for generating and discussing code.",
    "model_specs": [
      {
        "model_format": "pytorch",
        "model_size_in_billions": 7,
        "quantizations": [
          "4-bit",
          "8-bit",
          "none"
        ],
        "model_id": "TheBloke/CodeLlama-7B-fp16",
        "model_revision": "ce09049eb9140a19cf78051cb5d849607b6fa8ec"
      },
      {
        "model_format": "pytorch",
        "model_size_in_billions": 13,
        "quantizations": [
          "4-bit",
          "8-bit",
          "none"
        ],
        "model_id": "TheBloke/CodeLlama-13B-fp16",
        "model_revision": "d67ca1183da991d0d97927bdaaf35599556dfd76"
      },
      {
        "model_format": "pytorch",
        "model_size_in_billions": 34,
        "quantizations": [
          "4-bit",
          "8-bit",
          "none"
        ],
        "model_id": "TheBloke/CodeLlama-34B-fp16",
        "model_revision": "f91d0cf7fc338cdc726f9c72d5ea15fe51bb16e9"
      },
      {
        "model_format": "ggufv2",
        "model_size_in_billions": 7,
        "quantizations": [
          "Q2_K",
          "Q3_K_L",
          "Q3_K_M",
          "Q3_K_S",
          "Q4_0",
          "Q4_K_M",
          "Q4_K_S",
          "Q5_0",
          "Q5_K_M",
          "Q5_K_S",
          "Q6_K",
          "Q8_0"
        ],
        "model_id": "TheBloke/CodeLlama-7B-GGUF",
        "model_file_name_template": "codellama-7b.{quantization}.gguf"
      },
      {
        "model_format": "ggufv2",
        "model_size_in_billions": 13,
        "quantizations": [
          "Q2_K",
          "Q3_K_L",
          "Q3_K_M",
          "Q3_K_S",
          "Q4_0",
          "Q4_K_M",
          "Q4_K_S",
          "Q5_0",
          "Q5_K_M",
          "Q5_K_S",
          "Q6_K",
          "Q8_0"
        ],
        "model_id": "TheBloke/CodeLlama-13B-GGUF",
        "model_file_name_template": "codellama-13b.{quantization}.gguf"
      },
      {
        "model_format": "ggufv2",
        "model_size_in_billions": 34,
        "quantizations": [
          "Q2_K",
          "Q3_K_L",
          "Q3_K_M",
          "Q3_K_S",
          "Q4_0",
          "Q4_K_M",
          "Q4_K_S",
          "Q5_0",
          "Q5_K_M",
          "Q5_K_S",
          "Q6_K",
          "Q8_0"
        ],
        "model_id": "TheBloke/CodeLlama-34B-GGUF",
        "model_file_name_template": "codellama-34b.{quantization}.gguf"
      }
    ]
  },
  {
    "version": 1,
    "context_length": 100000,
    "model_name": "code-llama-python",
    "model_lang": [
      "en"
    ],
    "model_ability": [
      "generate"
    ],
    "model_description": "Code-Llama-Python is a fine-tuned version of the Code-Llama LLM, specializing in Python.",
    "model_specs": [
      {
        "model_format": "pytorch",
        "model_size_in_billions": 7,
        "quantizations": [
          "4-bit",
          "8-bit",
          "none"
        ],
        "model_id": "TheBloke/CodeLlama-7B-Python-fp16",
        "model_revision": "d51c51e625bc24b9a7a0616e82681b4859e2cfe4"
      },
      {
        "model_format": "pytorch",
        "model_size_in_billions": 13,
        "quantizations": [
          "4-bit",
          "8-bit",
          "none"
        ],
        "model_id": "TheBloke/CodeLlama-13B-Python-fp16",
        "model_revision": "442282f4207442b828953a72c51a919c332cba5c"
      },
      {
        "model_format": "pytorch",
        "model_size_in_billions": 34,
        "quantizations": [
          "4-bit",
          "8-bit",
          "none"
        ],
        "model_id": "TheBloke/CodeLlama-34B-Python-fp16",
        "model_revision": "875f9d97fb6c9619d8867887dd1d80918ff0f593"
      },
      {
        "model_format": "ggufv2",
        "model_size_in_billions": 7,
        "quantizations": [
          "Q2_K",
          "Q3_K_L",
          "Q3_K_M",
          "Q3_K_S",
          "Q4_0",
          "Q4_K_M",
          "Q4_K_S",
          "Q5_0",
          "Q5_K_M",
          "Q5_K_S",
          "Q6_K",
          "Q8_0"
        ],
        "model_id": "TheBloke/CodeLlama-7B-Python-GGUF",
        "model_file_name_template": "codellama-7b-python.{quantization}.gguf"
      },
      {
        "model_format": "ggufv2",
        "model_size_in_billions": 13,
        "quantizations": [
          "Q2_K",
          "Q3_K_L",
          "Q3_K_M",
          "Q3_K_S",
          "Q4_0",
          "Q4_K_M",
          "Q4_K_S",
          "Q5_0",
          "Q5_K_M",
          "Q5_K_S",
          "Q6_K",
          "Q8_0"
        ],
        "model_id": "TheBloke/CodeLlama-13B-Python-GGUF",
        "model_file_name_template": "codellama-13b-python.{quantization}.gguf"
      },
      {
        "model_format": "ggufv2",
        "model_size_in_billions": 34,
        "quantizations": [
          "Q2_K",
          "Q3_K_L",
          "Q3_K_M",
          "Q3_K_S",
          "Q4_0",
          "Q4_K_M",
          "Q4_K_S",
          "Q5_0",
          "Q5_K_M",
          "Q5_K_S",
          "Q6_K",
          "Q8_0"
        ],
        "model_id": "TheBloke/CodeLlama-34B-Python-GGUF",
        "model_file_name_template": "codellama-34b-python.{quantization}.gguf"
      }
    ]
  },
  {
    "version": 1,
    "context_length": 100000,
    "model_name": "code-llama-instruct",
    "model_description": "Code-Llama-Instruct is an instruct-tuned version of the Code-Llama LLM.",
    "model_lang": [
      "en"
    ],
    "model_ability": [
      "chat"
    ],
    "model_specs": [
      {
        "model_format": "pytorch",
        "model_size_in_billions": 7,
        "quantizations": [
          "4-bit",
          "8-bit",
          "none"
        ],
        "model_id": "codellama/CodeLlama-7b-Instruct-hf",
        "model_revision": "6114dd1e16f69e0765ccbd7a64d33d04b265fbd2"
      },
      {
        "model_format": "pytorch",
        "model_size_in_billions": 13,
        "quantizations": [
          "4-bit",
          "8-bit",
          "none"
        ],
        "model_id": "codellama/CodeLlama-13b-Instruct-hf",
        "model_revision": "ff0983bc4267bb98ead4fb5168fe2f049b442787"
      },
      {
        "model_format": "pytorch",
        "model_size_in_billions": 34,
        "quantizations": [
          "4-bit",
          "8-bit",
          "none"
        ],
        "model_id": "codellama/CodeLlama-34b-Instruct-hf",
        "model_revision": "38a1e15d8524a1f0a7760a7acf8242b81ae4eb87"
      },
      {
        "model_format": "ggufv2",
        "model_size_in_billions": 7,
        "quantizations": [
          "Q2_K",
          "Q3_K_L",
          "Q3_K_M",
          "Q3_K_S",
          "Q4_0",
          "Q4_K_M",
          "Q4_K_S",
          "Q5_0",
          "Q5_K_M",
          "Q5_K_S",
          "Q6_K",
          "Q8_0"
        ],
        "model_id": "TheBloke/CodeLlama-7B-Instruct-GGUF",
        "model_file_name_template": "codellama-7b-instruct.{quantization}.gguf"
      },
      {
        "model_format": "ggufv2",
        "model_size_in_billions": 13,
        "quantizations": [
          "Q2_K",
          "Q3_K_L",
          "Q3_K_M",
          "Q3_K_S",
          "Q4_0",
          "Q4_K_M",
          "Q4_K_S",
          "Q5_0",
          "Q5_K_M",
          "Q5_K_S",
          "Q6_K",
          "Q8_0"
        ],
        "model_id": "TheBloke/CodeLlama-13B-Instruct-GGUF",
        "model_file_name_template": "codellama-13b-instruct.{quantization}.gguf"
      },
      {
        "model_format": "ggufv2",
        "model_size_in_billions": 34,
        "quantizations": [
          "Q2_K",
          "Q3_K_L",
          "Q3_K_M",
          "Q3_K_S",
          "Q4_0",
          "Q4_K_M",
          "Q4_K_S",
          "Q5_0",
          "Q5_K_M",
          "Q5_K_S",
          "Q6_K",
          "Q8_0"
        ],
        "model_id": "TheBloke/CodeLlama-34B-Instruct-GGUF",
        "model_file_name_template": "codellama-34b-instruct.{quantization}.gguf"
      }
    ],
    "chat_template": "{% if messages[0]['role'] == 'system' %}{% set system_message = '<<SYS>>\n' + messages[0]['content'] | trim + '\n<</SYS>>\n\n' %}{% set messages = messages[1:] %}{% else %}{% set system_message = '' %}{% endif %}{% for message in messages %}{% if (message['role'] == 'user') != (loop.index0 % 2 == 0) %}{{ raise_exception('Conversation roles must alternate user/assistant/user/assistant/...') }}{% endif %}{% if loop.index0 == 0 %}{% set content = system_message + message['content'] %}{% else %}{% set content = message['content'] %}{% endif %}{% if message['role'] == 'user' %}{{ '<s>' + '[INST] ' + content | trim + ' [/INST]' }}{% elif message['role'] == 'assistant' %}{{ ' ' + content | trim + ' ' + '</s>' }}{% endif %}{% endfor %}",
    "stop_token_ids": [
        2
    ],
    "stop": [
      "</s>"
    ]
  },
  {
    "version": 1,
    "context_length": 4096,
    "model_name": "baichuan-2-chat",
    "model_lang": [
      "en",
      "zh"
    ],
    "model_ability": [
      "chat"
    ],
    "model_description": "Baichuan2-chat is a fine-tuned version of the Baichuan LLM, specializing in chatting.",
    "model_specs": [
      {
        "model_format": "pytorch",
        "model_size_in_billions": 7,
        "quantizations": [
          "4-bit",
          "8-bit",
          "none"
        ],
        "model_id": "baichuan-inc/Baichuan2-7B-Chat",
        "model_revision": "2ce891951e000c36c65442608a0b95fd09b405dc"
      },
      {
        "model_format": "pytorch",
        "model_size_in_billions": 13,
        "quantizations": [
          "4-bit",
          "8-bit",
          "none"
        ],
        "model_id": "baichuan-inc/Baichuan2-13B-Chat",
        "model_revision": "a56c793eb7a721ab6c270f779024e0375e8afd4a"
      }
    ],
    "chat_template": "{{ (messages|selectattr('role', 'equalto', 'system')|list|last).content|trim if (messages|selectattr('role', 'equalto', 'system')|list) else '' }}\n\n{% for message in messages %}\n{% if message['role'] == 'user' %}\n<reserved_106>\n{{ message['content']|trim -}}\n{% if not loop.last %}\n\n\n{% endif %}\n{% elif message['role'] == 'assistant' %}\n<reserved_107>\n{{ message['content']|trim -}}\n{% if not loop.last %}\n\n\n{% endif %}\n{% endif %}\n{% endfor %}\n{% if add_generation_prompt and messages[-1]['role'] != 'assistant' %}\n<reserved_107>\n{% endif %}",
    "stop_token_ids": [
      2,
      195
    ],
    "stop": []
  },
  {
    "version": 1,
    "context_length": 4096,
    "model_name": "baichuan-2",
    "model_lang": [
      "en",
      "zh"
    ],
    "model_ability": [
      "generate"
    ],
    "model_description": "Baichuan2 is an open-source Transformer based LLM that is trained on both Chinese and English data.",
    "model_specs": [
      {
        "model_format": "pytorch",
        "model_size_in_billions": 7,
        "quantizations": [
          "4-bit",
          "8-bit",
          "none"
        ],
        "model_id": "baichuan-inc/Baichuan2-7B-Base",
        "model_revision": "f2cc3a689c5eba7dc7fd3757d0175d312d167604"
      },
      {
        "model_format": "pytorch",
        "model_size_in_billions": 13,
        "quantizations": [
          "4-bit",
          "8-bit",
          "none"
        ],
        "model_id": "baichuan-inc/Baichuan2-13B-Base",
        "model_revision": "fa88072fee36e36282287410e00897df2f59e09b"
      }
    ]
  },
  {
    "version": 1,
    "context_length": 8192,
    "model_name": "mistral-v0.1",
    "model_lang": [
      "en"
    ],
    "model_ability": [
      "generate"
    ],
    "model_description": "Mistral-7B is a unmoderated Transformer based LLM claiming to outperform Llama2 on all benchmarks.",
    "model_specs": [
      {
        "model_format": "pytorch",
        "model_size_in_billions": 7,
        "quantizations": [
          "4-bit",
          "8-bit",
          "none"
        ],
        "model_id": "mistralai/Mistral-7B-v0.1",
        "model_revision": "ae9d75c6b4eb39515def78c685fb4d71d49fc2cf"
      },
      {
        "model_format": "ggufv2",
        "model_size_in_billions": 7,
        "quantizations": [
          "Q2_K",
          "Q3_K_S",
          "Q3_K_M",
          "Q3_K_L",
          "Q4_0",
          "Q4_K_S",
          "Q4_K_M",
          "Q5_0",
          "Q5_K_S",
          "Q5_K_M",
          "Q6_K",
          "Q8_0"
        ],
        "model_id": "TheBloke/Mistral-7B-v0.1-GGUF",
        "model_file_name_template": "mistral-7b-v0.1.{quantization}.gguf"
      }
    ]
  },
  {
    "version": 1,
    "context_length": 8192,
    "model_name": "mistral-instruct-v0.1",
    "model_lang": [
      "en"
    ],
    "model_ability": [
      "chat"
    ],
    "model_description": "Mistral-7B-Instruct is a fine-tuned version of the Mistral-7B LLM on public datasets, specializing in chatting.",
    "model_specs": [
      {
        "model_format": "pytorch",
        "model_size_in_billions": 7,
        "quantizations": [
          "4-bit",
          "8-bit",
          "none"
        ],
        "model_id": "mistralai/Mistral-7B-Instruct-v0.1",
        "model_revision": "54766df6d50e4d3d7ccd66758e5341ba105a6d36"
      },
      {
        "model_format": "awq",
        "model_size_in_billions": 7,
        "quantizations": [
          "Int4"
        ],
        "model_id": "TheBloke/Mistral-7B-Instruct-v0.1-AWQ"
      },
      {
        "model_format": "gptq",
        "model_size_in_billions": 7,
        "quantizations": [
          "Int4"
        ],
        "model_id": "TheBloke/Mistral-7B-Instruct-v0.1-GPTQ"
      },
      {
        "model_format": "ggufv2",
        "model_size_in_billions": 7,
        "quantizations": [
          "Q2_K",
          "Q3_K_S",
          "Q3_K_M",
          "Q3_K_L",
          "Q4_0",
          "Q4_K_S",
          "Q4_K_M",
          "Q5_0",
          "Q5_K_S",
          "Q5_K_M",
          "Q6_K",
          "Q8_0"
        ],
        "model_id": "TheBloke/Mistral-7B-Instruct-v0.1-GGUF",
        "model_file_name_template": "mistral-7b-instruct-v0.1.{quantization}.gguf"
      }
    ],
    "chat_template": "{%- if messages[0]['role'] == 'system' %}\n    {%- set system_message = messages[0]['content'] %}\n    {%- set loop_messages = messages[1:] %}\n{%- else %}\n    {%- set loop_messages = messages %}\n{%- endif %}\n\n{{- '<s>' }}\n{%- for message in loop_messages %}\n    {%- if (message['role'] == 'user') != (loop.index0 % 2 == 0) %}\n        {{- raise_exception('After the optional system message, conversation roles must alternate user/assistant/user/assistant/...') }}\n    {%- endif %}\n    {%- if message['role'] == 'user' %}\n        {%- if loop.first and system_message is defined %}\n            {{- ' [INST] ' + system_message + '\n\n' + message['content'] + ' [/INST]' }}\n        {%- else %}\n            {{- ' [INST] ' + message['content'] + ' [/INST]' }}\n        {%- endif %}\n    {%- elif message['role'] == 'assistant' %}\n        {{- ' ' + message['content'] + '</s>'}}\n    {%- else %}\n        {{- raise_exception('Only user and assistant roles are supported, with the exception of an initial optional system message!') }}\n    {%- endif %}\n{%- endfor %}\n",
    "stop_token_ids": [
      2
    ],
    "stop": [
      "</s>"
    ]
  },
  {
    "version": 1,
    "context_length": 8192,
    "model_name": "mistral-instruct-v0.2",
    "model_lang": [
      "en"
    ],
    "model_ability": [
      "chat"
    ],
    "model_description": "The Mistral-7B-Instruct-v0.2 Large Language Model (LLM) is an improved instruct fine-tuned version of Mistral-7B-Instruct-v0.1.",
    "model_specs": [
      {
        "model_format": "pytorch",
        "model_size_in_billions": 7,
        "quantizations": [
          "4-bit",
          "8-bit",
          "none"
        ],
        "model_id": "mistralai/Mistral-7B-Instruct-v0.2",
        "model_revision": "b70aa86578567ba3301b21c8a27bea4e8f6d6d61"
      },
      {
        "model_format": "gptq",
        "model_size_in_billions": 7,
        "quantizations": [
          "Int4"
        ],
        "model_id": "TheBloke/Mistral-7B-Instruct-v0.2-GPTQ"
      },
      {
        "model_format": "awq",
        "model_size_in_billions": 7,
        "quantizations": [
          "Int4"
        ],
        "model_id": "TheBloke/Mistral-7B-Instruct-v0.2-AWQ"
      },
      {
        "model_format": "ggufv2",
        "model_size_in_billions": 7,
        "quantizations": [
          "Q2_K",
          "Q3_K_S",
          "Q3_K_M",
          "Q3_K_L",
          "Q4_0",
          "Q4_K_S",
          "Q4_K_M",
          "Q5_0",
          "Q5_K_S",
          "Q5_K_M",
          "Q6_K",
          "Q8_0"
        ],
        "model_id": "TheBloke/Mistral-7B-Instruct-v0.2-GGUF",
        "model_file_name_template": "mistral-7b-instruct-v0.2.{quantization}.gguf"
      }
    ],
    "chat_template": "{%- if messages[0]['role'] == 'system' %}\n    {%- set system_message = messages[0]['content'] %}\n    {%- set loop_messages = messages[1:] %}\n{%- else %}\n    {%- set loop_messages = messages %}\n{%- endif %}\n\n{{- '<s>' }}\n{%- for message in loop_messages %}\n    {%- if (message['role'] == 'user') != (loop.index0 % 2 == 0) %}\n        {{- raise_exception('After the optional system message, conversation roles must alternate user/assistant/user/assistant/...') }}\n    {%- endif %}\n    {%- if message['role'] == 'user' %}\n        {%- if loop.first and system_message is defined %}\n            {{- ' [INST] ' + system_message + '\n\n' + message['content'] + ' [/INST]' }}\n        {%- else %}\n            {{- ' [INST] ' + message['content'] + ' [/INST]' }}\n        {%- endif %}\n    {%- elif message['role'] == 'assistant' %}\n        {{- ' ' + message['content'] + '</s>'}}\n    {%- else %}\n        {{- raise_exception('Only user and assistant roles are supported, with the exception of an initial optional system message!') }}\n    {%- endif %}\n{%- endfor %}\n",
    "stop_token_ids": [
      2
    ],
    "stop": [
      "</s>"
    ]
  },
  {
    "version": 1,
    "context_length": 32768,
    "model_name": "mistral-instruct-v0.3",
    "model_lang": [
      "en"
    ],
    "model_ability": [
      "chat"
    ],
    "model_description": "The Mistral-7B-Instruct-v0.2 Large Language Model (LLM) is an improved instruct fine-tuned version of Mistral-7B-Instruct-v0.1.",
    "model_specs": [
      {
        "model_format": "pytorch",
        "model_size_in_billions": 7,
        "quantizations": [
          "4-bit",
          "8-bit",
          "none"
        ],
        "model_id": "mistralai/Mistral-7B-Instruct-v0.3",
        "model_revision": "83e9aa141f2e28c82232fea5325f54edf17c43de"
      },
      {
        "model_format": "gptq",
        "model_size_in_billions": 7,
        "quantizations": [
          "Int4"
        ],
        "model_id": "neuralmagic/Mistral-7B-Instruct-v0.3-GPTQ-4bit"
      },
      {
        "model_format": "awq",
        "model_size_in_billions": 7,
        "quantizations": [
          "Int4"
        ],
        "model_id": "solidrust/Mistral-7B-Instruct-v0.3-AWQ"
      },
      {
        "model_format": "ggufv2",
        "model_size_in_billions": 7,
        "quantizations": [
          "Q2_K",
          "Q3_K_S",
          "Q3_K_M",
          "Q3_K_L",
          "Q4_K_S",
          "Q4_K_M",
          "Q5_K_S",
          "Q5_K_M",
          "Q6_K",
          "Q8_0",
          "fp16"
        ],
        "model_id": "MaziyarPanahi/Mistral-7B-Instruct-v0.3-GGUF",
        "model_file_name_template": "Mistral-7B-Instruct-v0.3.{quantization}.gguf"
      }
    ],
    "chat_template": "{%- if messages[0][\"role\"] == \"system\" %}\n    {%- set system_message = messages[0][\"content\"] %}\n    {%- set loop_messages = messages[1:] %}\n{%- else %}\n    {%- set loop_messages = messages %}\n{%- endif %}\n{%- if not tools is defined %}\n    {%- set tools = none %}\n{%- endif %}\n{%- set user_messages = loop_messages | selectattr(\"role\", \"equalto\", \"user\") | list %}\n\n{#- This block checks for alternating user/assistant messages, skipping tool calling messages #}\n{%- set ns = namespace() %}\n{%- set ns.index = 0 %}\n{%- for message in loop_messages %}\n    {%- if not (message.role == \"tool\" or message.role == \"tool_results\" or (message.tool_calls is defined and message.tool_calls is not none)) %}\n        {%- if (message[\"role\"] == \"user\") != (ns.index % 2 == 0) %}\n            {{- raise_exception(\"After the optional system message, conversation roles must alternate user/assistant/user/assistant/...\") }}\n        {%- endif %}\n        {%- set ns.index = ns.index + 1 %}\n    {%- endif %}\n{%- endfor %}\n\n{{- '<s>' }}\n{%- for message in loop_messages %}\n    {%- if message[\"role\"] == \"user\" %}\n        {%- if tools is not none and (message == user_messages[-1]) %}\n            {{- \"[AVAILABLE_TOOLS] [\" }}\n            {%- for tool in tools %}\n                {%- set tool = tool.function %}\n                {{- '{\"type\": \"function\", \"function\": {' }}\n                {%- for key, val in tool.items() if key != \"return\" %}\n                    {%- if val is string %}\n                        {{- '\"' + key + '\": \"' + val + '\"' }}\n                    {%- else %}\n                        {{- '\"' + key + '\": ' + val|tojson }}\n                    {%- endif %}\n                    {%- if not loop.last %}\n                        {{- \", \" }}\n                    {%- endif %}\n                {%- endfor %}\n                {{- \"}}\" }}\n                {%- if not loop.last %}\n                    {{- \", \" }}\n                {%- else %}\n                    {{- \"]\" }}\n                {%- endif %}\n            {%- endfor %}\n            {{- \"[/AVAILABLE_TOOLS]\" }}\n            {%- endif %}\n        {%- if loop.last and system_message is defined %}\n            {{- \"[INST] \" + system_message + \"\n\n\" + message[\"content\"] + \"[/INST]\" }}\n        {%- else %}\n            {{- \"[INST] \" + message[\"content\"] + \"[/INST]\" }}\n        {%- endif %}\n    {%- elif message.tool_calls is defined and message.tool_calls is not none %}\n        {{- \"[TOOL_CALLS] [\" }}\n        {%- for tool_call in message.tool_calls %}\n            {%- set out = tool_call.function|tojson %}\n            {{- out[:-1] }}\n            {%- if not tool_call.id is defined or tool_call.id|length != 9 %}\n                {{- raise_exception(\"Tool call IDs should be alphanumeric strings with length 9!\") }}\n            {%- endif %}\n            {{- ', \"id\": \"' + tool_call.id + '\"}' }}\n            {%- if not loop.last %}\n                {{- \", \" }}\n            {%- else %}\n                {{- \"]\" + '</s>' }}\n            {%- endif %}\n        {%- endfor %}\n    {%- elif message[\"role\"] == \"assistant\" %}\n        {{- \" \" + message[\"content\"]|trim + '</s>'}}\n    {%- elif message[\"role\"] == \"tool_results\" or message[\"role\"] == \"tool\" %}\n        {%- if message.content is defined and message.content.content is defined %}\n            {%- set content = message.content.content %}\n        {%- else %}\n            {%- set content = message.content %}\n        {%- endif %}\n        {{- '[TOOL_RESULTS] {\"content\": ' + content|string + \", \" }}\n        {%- if not message.tool_call_id is defined or message.tool_call_id|length != 9 %}\n            {{- raise_exception(\"Tool call IDs should be alphanumeric strings with length 9!\") }}\n        {%- endif %}\n        {{- '\"call_id\": \"' + message.tool_call_id + '\"}[/TOOL_RESULTS]' }}\n    {%- else %}\n        {{- raise_exception(\"Only user and assistant roles are supported, with the exception of an initial optional system message!\") }}\n    {%- endif %}\n{%- endfor %}\n",
    "stop_token_ids": [
      2
    ],
    "stop": [
      "</s>"
    ]
  },
  {
    "version": 1,
    "context_length": 1024000,
    "model_name": "mistral-nemo-instruct",
    "model_lang": [
      "en",
      "fr",
      "de",
      "es",
      "it",
      "pt",
      "zh",
      "ru",
      "ja"
    ],
    "model_ability": [
      "chat"
    ],
    "model_description": "The Mistral-Nemo-Instruct-2407 Large Language Model (LLM) is an instruct fine-tuned version of the Mistral-Nemo-Base-2407",
    "model_specs": [
      {
        "model_format": "pytorch",
        "model_size_in_billions": 12,
        "quantizations": [
          "none"
        ],
        "model_id": "mistralai/Mistral-Nemo-Instruct-2407",
        "model_revision": "05b1e4f3e189ec1b5189fb3c973d4cf3369c27af"
      },
      {
        "model_format": "pytorch",
        "model_size_in_billions": 12,
        "quantizations": [
          "4-bit"
        ],
        "model_id": "unsloth/Mistral-Nemo-Instruct-2407-bnb-4bit",
        "model_revision": "1d85adc9e0fff0b8e4479a037bd75fe1346333ca"
      },
      {
        "model_format": "pytorch",
        "model_size_in_billions": 12,
        "quantizations": [
          "8-bit"
        ],
        "model_id": "afrizalha/Mistral-Nemo-Instruct-2407-bnb-8bit",
        "model_revision": "1d2dacf18a486c745219317d1507441406bc7e25"
      },
      {
        "model_format": "gptq",
        "model_size_in_billions": 12,
        "quantizations": [
          "Int4"
        ],
        "model_id": "ModelCloud/Mistral-Nemo-Instruct-2407-gptq-4bit"
      },
      {
        "model_format": "awq",
        "model_size_in_billions": 12,
        "quantizations": [
          "Int4"
        ],
        "model_id": "casperhansen/mistral-nemo-instruct-2407-awq"
      },
      {
        "model_format": "ggufv2",
        "model_size_in_billions": 12,
        "quantizations": [
          "Q2_K",
          "Q3_K_S",
          "Q3_K_M",
          "Q3_K_L",
          "Q4_K_S",
          "Q4_K_M",
          "Q5_K_S",
          "Q5_K_M",
          "Q6_K",
          "Q8_0",
          "fp16"
        ],
        "model_id": "MaziyarPanahi/Mistral-Nemo-Instruct-2407-GGUF",
        "model_file_name_template": "Mistral-Nemo-Instruct-2407.{quantization}.gguf"
      },
      {
        "model_format": "mlx",
        "model_size_in_billions": 12,
        "quantizations": [
          "none"
        ],
        "model_id": "mlx-community/Mistral-Nemo-Instruct-2407-bf16"
      },
      {
        "model_format": "mlx",
        "model_size_in_billions": 12,
        "quantizations": [
          "4bit"
        ],
        "model_id": "mlx-community/Mistral-Nemo-Instruct-2407-4bit"
      },
      {
        "model_format": "mlx",
        "model_size_in_billions": 12,
        "quantizations": [
          "8bit"
        ],
        "model_id": "mlx-community/Mistral-Nemo-Instruct-2407-8bit"
      }
    ],
    "chat_template": "{%- if messages[0][\"role\"] == \"system\" %}\n    {%- set system_message = messages[0][\"content\"] %}\n    {%- set loop_messages = messages[1:] %}\n{%- else %}\n    {%- set loop_messages = messages %}\n{%- endif %}\n{%- if not tools is defined %}\n    {%- set tools = none %}\n{%- endif %}\n{%- set user_messages = loop_messages | selectattr(\"role\", \"equalto\", \"user\") | list %}\n\n{#- This block checks for alternating user/assistant messages, skipping tool calling messages #}\n{%- set ns = namespace() %}\n{%- set ns.index = 0 %}\n{%- for message in loop_messages %}\n    {%- if not (message.role == \"tool\" or message.role == \"tool_results\" or (message.tool_calls is defined and message.tool_calls is not none)) %}\n        {%- if (message[\"role\"] == \"user\") != (ns.index % 2 == 0) %}\n            {{- raise_exception(\"After the optional system message, conversation roles must alternate user/assistant/user/assistant/...\") }}\n        {%- endif %}\n        {%- set ns.index = ns.index + 1 %}\n    {%- endif %}\n{%- endfor %}\n\n{{- '<s>' }}\n{%- for message in loop_messages %}\n    {%- if message[\"role\"] == \"user\" %}\n        {%- if tools is not none and (message == user_messages[-1]) %}\n            {{- \"[AVAILABLE_TOOLS][\" }}\n            {%- for tool in tools %}\n                {%- set tool = tool.function %}\n                {{- '{\"type\": \"function\", \"function\": {' }}\n                {%- for key, val in tool.items() if key != \"return\" %}\n                    {%- if val is string %}\n                        {{- '\"' + key + '\": \"' + val + '\"' }}\n                    {%- else %}\n                        {{- '\"' + key + '\": ' + val|tojson }}\n                    {%- endif %}\n                    {%- if not loop.last %}\n                        {{- \", \" }}\n                    {%- endif %}\n                {%- endfor %}\n                {{- \"}}\" }}\n                {%- if not loop.last %}\n                    {{- \", \" }}\n                {%- else %}\n                    {{- \"]\" }}\n                {%- endif %}\n            {%- endfor %}\n            {{- \"[/AVAILABLE_TOOLS]\" }}\n            {%- endif %}\n        {%- if loop.last and system_message is defined %}\n            {{- \"[INST]\" + system_message + \"\n\n\" + message[\"content\"] + \"[/INST]\" }}\n        {%- else %}\n            {{- \"[INST]\" + message[\"content\"] + \"[/INST]\" }}\n        {%- endif %}\n    {%- elif (message.tool_calls is defined and message.tool_calls is not none) %}\n        {{- \"[TOOL_CALLS][\" }}\n        {%- for tool_call in message.tool_calls %}\n            {%- set out = tool_call.function|tojson %}\n            {{- out[:-1] }}\n            {%- if not tool_call.id is defined or tool_call.id|length != 9 %}\n                {{- raise_exception(\"Tool call IDs should be alphanumeric strings with length 9!\") }}\n            {%- endif %}\n            {{- ', \"id\": \"' + tool_call.id + '\"}' }}\n            {%- if not loop.last %}\n                {{- \", \" }}\n            {%- else %}\n                {{- \"]\" + '</s>' }}\n            {%- endif %}\n        {%- endfor %}\n    {%- elif message[\"role\"] == \"assistant\" %}\n        {{- message[\"content\"] + '</s>'}}\n    {%- elif message[\"role\"] == \"tool_results\" or message[\"role\"] == \"tool\" %}\n        {%- if message.content is defined and message.content.content is defined %}\n            {%- set content = message.content.content %}\n        {%- else %}\n            {%- set content = message.content %}\n        {%- endif %}\n        {{- '[TOOL_RESULTS]{\"content\": ' + content|string + \", \" }}\n        {%- if not message.tool_call_id is defined or message.tool_call_id|length != 9 %}\n            {{- raise_exception(\"Tool call IDs should be alphanumeric strings with length 9!\") }}\n        {%- endif %}\n        {{- '\"call_id\": \"' + message.tool_call_id + '\"}[/TOOL_RESULTS]' }}\n    {%- else %}\n        {{- raise_exception(\"Only user and assistant roles are supported, with the exception of an initial optional system message!\") }}\n    {%- endif %}\n{%- endfor %}\n",
    "stop_token_ids": [
      2
    ],
    "stop": [
      "</s>"
    ]
  },
  {
    "version": 1,
    "context_length": 131072,
    "model_name": "mistral-large-instruct",
    "model_lang": [
      "en",
      "fr",
      "de",
      "es",
      "it",
      "pt",
      "zh",
      "ru",
      "ja",
      "ko"
    ],
    "model_ability": [
      "chat"
    ],
    "model_description": "Mistral-Large-Instruct-2407 is an advanced dense Large Language Model (LLM) of 123B parameters with state-of-the-art reasoning, knowledge and coding capabilities.",
    "model_specs": [
      {
        "model_format": "pytorch",
        "model_size_in_billions": 123,
        "quantizations": [
          "none"
        ],
        "model_id": "mistralai/Mistral-Large-Instruct-2407"
      },
      {
        "model_format": "pytorch",
        "model_size_in_billions": 123,
        "quantizations": [
          "4-bit"
        ],
        "model_id": "unsloth/Mistral-Large-Instruct-2407-bnb-4bit"
      },
      {
        "model_format": "gptq",
        "model_size_in_billions": 123,
        "quantizations": [
          "Int4"
        ],
        "model_id": "ModelCloud/Mistral-Large-Instruct-2407-gptq-4bit"
      },
      {
        "model_format": "awq",
        "model_size_in_billions": 123,
        "quantizations": [
          "Int4"
        ],
        "model_id": "TechxGenus/Mistral-Large-Instruct-2407-AWQ"
      },
      {
        "model_format": "ggufv2",
        "model_size_in_billions": 123,
        "quantizations": [
          "Q2_K",
          "Q3_K_S",
          "Q3_K_M",
          "Q3_K_L",
          "Q4_K_S",
          "Q4_K_M"
        ],
        "model_id": "MaziyarPanahi/Mistral-Large-Instruct-2407-GGUF",
        "model_file_name_template": "Mistral-Large-Instruct-2407.{quantization}.gguf",
        "model_file_name_split_template": "Mixtral-8x22B-Instruct-v0.1.{quantization}-{part}.gguf",
        "quantization_parts": {
          "Q3_K_L": [
            "00001-of-00007",
            "00002-of-00007",
            "00003-of-00007",
            "00004-of-00007",
            "00005-of-00007",
            "00006-of-00007",
            "00007-of-00007"
          ],
          "Q3_K_M": [
            "00001-of-00007",
            "00002-of-00007",
            "00003-of-00007",
            "00004-of-00007",
            "00005-of-00007",
            "00006-of-00007",
            "00007-of-00007"
          ],
          "Q3_K_S": [
            "00001-of-00007",
            "00002-of-00007",
            "00003-of-00007",
            "00004-of-00007",
            "00005-of-00007",
            "00006-of-00007",
            "00007-of-00007"
          ],
          "Q4_K_M": [
            "00001-of-00007",
            "00002-of-00007",
            "00003-of-00007",
            "00004-of-00007",
            "00005-of-00007",
            "00006-of-00007",
            "00007-of-00007"
          ],
          "Q4_K_S": [
            "00001-of-00007",
            "00002-of-00007",
            "00003-of-00007",
            "00004-of-00007",
            "00005-of-00007",
            "00006-of-00007",
            "00007-of-00007"
          ]
        }
      },
      {
        "model_format": "mlx",
        "model_size_in_billions": 123,
        "quantizations": [
          "none"
        ],
        "model_id": "mlx-community/Mistral-Large-Instruct-2407-bf16"
      },
      {
        "model_format": "mlx",
        "model_size_in_billions": 123,
        "quantizations": [
          "4bit"
        ],
        "model_id": "mlx-community/Mistral-Large-Instruct-2407-4bit"
      },
      {
        "model_format": "mlx",
        "model_size_in_billions": 123,
        "quantizations": [
          "8bit"
        ],
        "model_id": "mlx-community/Mistral-Large-Instruct-2407-8bit"
      }
    ],
    "chat_template": "{%- if messages[0][\"role\"] == \"system\" %}\n    {%- set system_message = messages[0][\"content\"] %}\n    {%- set loop_messages = messages[1:] %}\n{%- else %}\n    {%- set loop_messages = messages %}\n{%- endif %}\n{%- if not tools is defined %}\n    {%- set tools = none %}\n{%- endif %}\n{%- set user_messages = loop_messages | selectattr(\"role\", \"equalto\", \"user\") | list %}\n\n{#- This block checks for alternating user/assistant messages, skipping tool calling messages #}\n{%- set ns = namespace() %}\n{%- set ns.index = 0 %}\n{%- for message in loop_messages %}\n    {%- if not (message.role == \"tool\" or message.role == \"tool_results\" or (message.tool_calls is defined and message.tool_calls is not none)) %}\n        {%- if (message[\"role\"] == \"user\") != (ns.index % 2 == 0) %}\n            {{- raise_exception(\"After the optional system message, conversation roles must alternate user/assistant/user/assistant/...\") }}\n        {%- endif %}\n        {%- set ns.index = ns.index + 1 %}\n    {%- endif %}\n{%- endfor %}\n\n{{- '<s>' }}\n{%- for message in loop_messages %}\n    {%- if message[\"role\"] == \"user\" %}\n        {%- if tools is not none and (message == user_messages[-1]) %}\n            {{- \"[AVAILABLE_TOOLS][\" }}\n            {%- for tool in tools %}\n                {%- set tool = tool.function %}\n                {{- '{\"type\": \"function\", \"function\": {' }}\n                {%- for key, val in tool.items() if key != \"return\" %}\n                    {%- if val is string %}\n                        {{- '\"' + key + '\": \"' + val + '\"' }}\n                    {%- else %}\n                        {{- '\"' + key + '\": ' + val|tojson }}\n                    {%- endif %}\n                    {%- if not loop.last %}\n                        {{- \", \" }}\n                    {%- endif %}\n                {%- endfor %}\n                {{- \"}}\" }}\n                {%- if not loop.last %}\n                    {{- \", \" }}\n                {%- else %}\n                    {{- \"]\" }}\n                {%- endif %}\n            {%- endfor %}\n            {{- \"[/AVAILABLE_TOOLS]\" }}\n            {%- endif %}\n        {%- if loop.last and system_message is defined %}\n            {{- \"[INST]\" + system_message + \"\n\n\" + message[\"content\"] + \"[/INST]\" }}\n        {%- else %}\n            {{- \"[INST]\" + message[\"content\"] + \"[/INST]\" }}\n        {%- endif %}\n    {%- elif (message.tool_calls is defined and message.tool_calls is not none) %}\n        {{- \"[TOOL_CALLS][\" }}\n        {%- for tool_call in message.tool_calls %}\n            {%- set out = tool_call.function|tojson %}\n            {{- out[:-1] }}\n            {%- if not tool_call.id is defined or tool_call.id|length != 9 %}\n                {{- raise_exception(\"Tool call IDs should be alphanumeric strings with length 9!\") }}\n            {%- endif %}\n            {{- ', \"id\": \"' + tool_call.id + '\"}' }}\n            {%- if not loop.last %}\n                {{- \", \" }}\n            {%- else %}\n                {{- \"]\" + '</s>' }}\n            {%- endif %}\n        {%- endfor %}\n    {%- elif message[\"role\"] == \"assistant\" %}\n        {{- message[\"content\"] + '</s>'}}\n    {%- elif message[\"role\"] == \"tool_results\" or message[\"role\"] == \"tool\" %}\n        {%- if message.content is defined and message.content.content is defined %}\n            {%- set content = message.content.content %}\n        {%- else %}\n            {%- set content = message.content %}\n        {%- endif %}\n        {{- '[TOOL_RESULTS]{\"content\": ' + content|string + \", \" }}\n        {%- if not message.tool_call_id is defined or message.tool_call_id|length != 9 %}\n            {{- raise_exception(\"Tool call IDs should be alphanumeric strings with length 9!\") }}\n        {%- endif %}\n        {{- '\"call_id\": \"' + message.tool_call_id + '\"}[/TOOL_RESULTS]' }}\n    {%- else %}\n        {{- raise_exception(\"Only user and assistant roles are supported, with the exception of an initial optional system message!\") }}\n    {%- endif %}\n{%- endfor %}\n",
    "stop_token_ids": [
      2
    ],
    "stop": [
      "</s>"
    ]
  },
  {
    "version": 1,
    "context_length": 32768,
    "model_name": "codestral-v0.1",
    "model_lang": [
      "en"
    ],
    "model_ability": [
      "generate"
    ],
    "model_description": "Codestrall-22B-v0.1 is trained on a diverse dataset of 80+ programming languages, including the most popular ones, such as Python, Java, C, C++, JavaScript, and Bash",
    "model_specs": [
      {
        "model_format": "pytorch",
        "model_size_in_billions": 22,
        "quantizations": [
          "4-bit",
          "8-bit",
          "none"
        ],
        "model_id": "mistralai/Codestral-22B-v0.1",
        "model_revision": "8f5fe23af91885222a1563283c87416745a5e212"
      },
      {
        "model_format": "ggufv2",
        "model_size_in_billions": 22,
        "quantizations": [
          "Q2_K",
          "Q3_K_S",
          "Q3_K_M",
          "Q3_K_L",
          "Q4_K_S",
          "Q4_K_M",
          "Q5_K_S",
          "Q5_K_M",
          "Q6_K",
          "Q8_0"
        ],
        "model_id": "bartowski/Codestral-22B-v0.1-GGUF",
        "model_file_name_template": "Codestral-22B-v0.1-{quantization}.gguf"
      },
      {
        "model_format": "mlx",
        "model_size_in_billions": 22,
        "quantizations": [
          "4bit"
        ],
        "model_id": "mlx-community/Codestral-22B-v0.1-4bit",
        "model_revision": "544626b38eb1c9524f0fa570ec7b29550c26b78d"
      },
      {
        "model_format": "mlx",
        "model_size_in_billions": 22,
        "quantizations": [
          "8bit"
        ],
        "model_id": "mlx-community/Codestral-22B-v0.1-8bit",
        "model_revision": "0399a53970663950d57010e61a2796af524a1588"
      }
    ]
  },
  {
    "version": 1,
    "context_length": 8192,
    "model_name": "openhermes-2.5",
    "model_lang": [
      "en"
    ],
    "model_ability": [
      "chat"
    ],
    "model_description": "Openhermes 2.5 is a fine-tuned version of Mistral-7B-v0.1 on primarily GPT-4 generated data.",
    "model_specs": [
      {
        "model_format": "pytorch",
        "model_size_in_billions": 7,
        "quantizations": [
          "4-bit",
          "8-bit",
          "none"
        ],
        "model_id": "teknium/OpenHermes-2.5-Mistral-7B",
        "model_revision": "91ed666be78da7556f3d79abbb26fff0ee26cb54"
      },
      {
        "model_format": "ggufv2",
        "model_size_in_billions": 7,
        "quantizations": [
          "Q2_K",
          "Q3_K_S",
          "Q3_K_M",
          "Q3_K_L",
          "Q4_0",
          "Q4_K_S",
          "Q4_K_M",
          "Q5_0",
          "Q5_K_S",
          "Q5_K_M",
          "Q6_K",
          "Q8_0"
        ],
        "model_id": "TheBloke/OpenHermes-2.5-Mistral-7B-GGUF",
        "model_file_name_template": "openhermes-2.5-mistral-7b.{quantization}.gguf"
      }
    ],
    "chat_template": "{% for message in messages %}{{'<|im_start|>' + message['role'] + '\n' + message['content'] + '<|im_end|>' + '\n'}}{% endfor %}{% if add_generation_prompt %}{{ '<|im_start|>assistant\n' }}{% endif %}",
    "stop_token_ids": [
      32000
    ],
    "stop": [
      "<|im_end|>"
    ]
  },
  {
    "version": 1,
    "context_length": 2048,
    "model_name": "tiny-llama",
    "model_lang": [
      "en"
    ],
    "model_ability": [
      "generate"
    ],
    "model_description": "The TinyLlama project aims to pretrain a 1.1B Llama model on 3 trillion tokens.",
    "model_specs": [
      {
        "model_format": "ggufv2",
        "model_size_in_billions": 1,
        "quantizations": [
          "Q2_K",
          "Q3_K_L",
          "Q3_K_M",
          "Q3_K_S",
          "Q4_0",
          "Q4_K_M",
          "Q4_K_S",
          "Q5_0",
          "Q5_K_M",
          "Q5_K_S",
          "Q6_K",
          "Q8_0"
        ],
        "model_id": "TheBloke/TinyLlama-1.1B-Chat-v0.3-GGUF",
        "model_file_name_template": "tinyllama-1.1b-chat-v0.3.{quantization}.gguf"
      }
    ]
  },
  {
    "version": 1,
    "context_length": 32768,
    "model_name": "mixtral-v0.1",
    "model_lang": [
      "en",
      "fr",
      "it",
      "de",
      "es"
    ],
    "model_ability": [
      "generate"
    ],
    "model_description": "The Mixtral-8x7B Large Language Model (LLM) is a pretrained generative Sparse Mixture of Experts.",
    "model_specs": [
      {
        "model_format": "pytorch",
        "model_size_in_billions": "46_7",
        "quantizations": [
          "4-bit",
          "8-bit",
          "none"
        ],
        "model_id": "mistralai/Mixtral-8x7B-v0.1",
        "model_revision": "58301445dc1378584211722b7ebf8743ec4e192b"
      },
      {
        "model_format": "gptq",
        "model_size_in_billions": "46_7",
        "quantizations": [
          "Int4"
        ],
        "model_id": "TheBloke/Mixtral-8x7B-v0.1-GPTQ"
      },
      {
        "model_format": "ggufv2",
        "model_size_in_billions": "46_7",
        "quantizations": [
          "Q2_K",
          "Q3_K_M",
          "Q4_0",
          "Q4_K_M",
          "Q5_0",
          "Q5_K_M",
          "Q6_K",
          "Q8_0"
        ],
        "model_id": "TheBloke/Mixtral-8x7B-v0.1-GGUF",
        "model_file_name_template": "mixtral-8x7b-v0.1.{quantization}.gguf"
      }
    ]
  },
  {
    "version": 1,
    "context_length": 32768,
    "model_name": "mixtral-instruct-v0.1",
    "model_lang": [
      "en",
      "fr",
      "it",
      "de",
      "es"
    ],
    "model_ability": [
      "chat"
    ],
    "model_description": "Mistral-8x7B-Instruct is a fine-tuned version of the Mistral-8x7B LLM, specializing in chatting.",
    "model_specs": [
      {
        "model_format": "pytorch",
        "model_size_in_billions": "46_7",
        "quantizations": [
          "4-bit",
          "8-bit",
          "none"
        ],
        "model_id": "mistralai/Mixtral-8x7B-Instruct-v0.1",
        "model_revision": "125c431e2ff41a156b9f9076f744d2f35dd6e67a"
      },
      {
        "model_format": "awq",
        "model_size_in_billions": "46_7",
        "quantizations": [
          "Int4"
        ],
        "model_id": "TheBloke/Mixtral-8x7B-Instruct-v0.1-AWQ"
      },
      {
        "model_format": "gptq",
        "model_size_in_billions": "46_7",
        "quantizations": [
          "Int4"
        ],
        "model_id": "TheBloke/Mixtral-8x7B-Instruct-v0.1-GPTQ"
      },
      {
        "model_format": "ggufv2",
        "model_size_in_billions": "46_7",
        "quantizations": [
          "Q2_K",
          "Q3_K_M",
          "Q4_0",
          "Q4_K_M",
          "Q5_0",
          "Q5_K_M",
          "Q6_K",
          "Q8_0"
        ],
        "model_id": "TheBloke/Mixtral-8x7B-Instruct-v0.1-GGUF",
        "model_file_name_template": "mixtral-8x7b-instruct-v0.1.{quantization}.gguf"
      }
    ],
    "chat_template": "{%- if messages[0]['role'] == 'system' %}\n    {%- set system_message = messages[0]['content'] %}\n    {%- set loop_messages = messages[1:] %}\n{%- else %}\n    {%- set loop_messages = messages %}\n{%- endif %}\n\n{{- '<s>' }}\n{%- for message in loop_messages %}\n    {%- if (message['role'] == 'user') != (loop.index0 % 2 == 0) %}\n        {{- raise_exception('After the optional system message, conversation roles must alternate user/assistant/user/assistant/...') }}\n    {%- endif %}\n    {%- if message['role'] == 'user' %}\n        {%- if loop.first and system_message is defined %}\n            {{- ' [INST] ' + system_message + '\n\n' + message['content'] + ' [/INST]' }}\n        {%- else %}\n            {{- ' [INST] ' + message['content'] + ' [/INST]' }}\n        {%- endif %}\n    {%- elif message['role'] == 'assistant' %}\n        {{- ' ' + message['content'] + '</s>'}}\n    {%- else %}\n        {{- raise_exception('Only user and assistant roles are supported, with the exception of an initial optional system message!') }}\n    {%- endif %}\n{%- endfor %}\n",
    "stop_token_ids": [
      2
    ],
    "stop": [
      "</s>"
    ]
  },
  {
    "version": 1,
    "context_length": 65536,
    "model_name": "mixtral-8x22B-instruct-v0.1",
    "model_lang": [
      "en",
      "fr",
      "it",
      "de",
      "es"
    ],
    "model_ability": [
      "chat"
    ],
    "model_description": "The Mixtral-8x22B-Instruct-v0.1 Large Language Model (LLM) is an instruct fine-tuned version of the Mixtral-8x22B-v0.1, specializing in chatting.",
    "model_specs": [
      {
        "model_format": "pytorch",
        "model_size_in_billions": "141",
        "quantizations": [
          "4-bit",
          "8-bit",
          "none"
        ],
        "model_id": "mistralai/Mixtral-8x22B-Instruct-v0.1",
        "model_revision": "ebb919ac9e9f7f9a900644621bae7963bc593f4f"
      },
      {
        "model_format": "awq",
        "model_size_in_billions": "141",
        "quantizations": [
          "Int4"
        ],
        "model_id": "MaziyarPanahi/Mixtral-8x22B-Instruct-v0.1-AWQ"
      },
      {
        "model_format": "gptq",
        "model_size_in_billions": "141",
        "quantizations": [
          "Int4"
        ],
        "model_id": "jarrelscy/Mixtral-8x22B-Instruct-v0.1-GPTQ-4bit"
      },
      {
        "model_format": "ggufv2",
        "model_size_in_billions": "141",
        "quantizations": [
          "Q2_K",
          "Q3_K_L",
          "Q3_K_M",
          "Q3_K_S",
          "Q4_K_M",
          "Q4_K_S",
          "Q5_K_M",
          "Q5_K_S",
          "Q6",
          "Q8_0",
          "fp16"
        ],
        "model_id": "MaziyarPanahi/Mixtral-8x22B-Instruct-v0.1-GGUF",
        "model_file_name_template": "Mixtral-8x22B-Instruct-{quantization}.gguf",
        "model_file_name_split_template": "Mixtral-8x22B-Instruct-v0.1.{quantization}-{part}.gguf",
        "quantization_parts": {
          "Q2_K": [
            "00001-of-00003",
            "00002-of-00003",
            "00003-of-00003"
          ],
          "Q3_K_L": [
            "00001-of-00002",
            "00002-of-00002"
          ],
          "Q3_K_M": [
            "00001-of-00002",
            "00002-of-00002"
          ],
          "Q3_K_S": [
            "00001-of-00003",
            "00002-of-00003",
            "00003-of-00003"
          ],
          "Q4_K_M": [
            "00001-of-00002",
            "00002-of-00002"
          ],
          "Q4_K_S": [
            "00001-of-00002",
            "00002-of-00002"
          ],
          "Q5_K_M": [
            "00001-of-00004",
            "00002-of-00004",
            "00003-of-00004",
            "00004-of-00004"
          ],
          "Q5_K_S": [
            "00001-of-00004",
            "00002-of-00004",
            "00003-of-00004",
            "00004-of-00004"
          ],
          "Q6": [
            "00001-of-00004",
            "00002-of-00004",
            "00003-of-00004",
            "00004-of-00004"
          ],
          "Q8_0": [
            "00001-of-00004",
            "00002-of-00004",
            "00003-of-00004",
            "00004-of-00004"
          ],
          "fp16": [
            "00001-of-00007",
            "00002-of-00007",
            "00003-of-00007",
            "00004-of-00007",
            "00005-of-00007",
            "00006-of-00007",
            "00007-of-00007"
          ]
        }
      }
    ],
    "chat_template": "{%- if messages[0][\"role\"] == \"system\" %}\n    {%- set system_message = messages[0][\"content\"] %}\n    {%- set loop_messages = messages[1:] %}\n{%- else %}\n    {%- set loop_messages = messages %}\n{%- endif %}\n{%- if not tools is defined %}\n    {%- set tools = none %}\n{%- endif %}\n{%- set user_messages = loop_messages | selectattr(\"role\", \"equalto\", \"user\") | list %}\n\n{#- This block checks for alternating user/assistant messages, skipping tool calling messages #}\n{%- set ns = namespace() %}\n{%- set ns.index = 0 %}\n{%- for message in loop_messages %}\n    {%- if not (message.role == \"tool\" or message.role == \"tool_results\" or (message.tool_calls is defined and message.tool_calls is not none)) %}\n        {%- if (message[\"role\"] == \"user\") != (ns.index % 2 == 0) %}\n            {{- raise_exception(\"After the optional system message, conversation roles must alternate user/assistant/user/assistant/...\") }}\n        {%- endif %}\n        {%- set ns.index = ns.index + 1 %}\n    {%- endif %}\n{%- endfor %}\n\n{{- '<s>' }}\n{%- for message in loop_messages %}\n    {%- if message[\"role\"] == \"user\" %}\n        {%- if tools is not none and (message == user_messages[-1]) %}\n            {{- \"[AVAILABLE_TOOLS] [\" }}\n            {%- for tool in tools %}\n                {%- set tool = tool.function %}\n                {{- '{\"type\": \"function\", \"function\": {' }}\n                {%- for key, val in tool.items() if key != \"return\" %}\n                    {%- if val is string %}\n                        {{- '\"' + key + '\": \"' + val + '\"' }}\n                    {%- else %}\n                        {{- '\"' + key + '\": ' + val|tojson }}\n                    {%- endif %}\n                    {%- if not loop.last %}\n                        {{- \", \" }}\n                    {%- endif %}\n                {%- endfor %}\n                {{- \"}}\" }}\n                {%- if not loop.last %}\n                    {{- \", \" }}\n                {%- else %}\n                    {{- \"]\" }}\n                {%- endif %}\n            {%- endfor %}\n            {{- \"[/AVAILABLE_TOOLS]\" }}\n            {%- endif %}\n        {%- if loop.last and system_message is defined %}\n            {{- \"[INST] \" + system_message + \"\n\n\" + message[\"content\"] + \"[/INST]\" }}\n        {%- else %}\n            {{- \"[INST] \" + message[\"content\"] + \"[/INST]\" }}\n        {%- endif %}\n    {%- elif message.tool_calls is defined and message.tool_calls is not none %}\n        {{- \"[TOOL_CALLS] [\" }}\n        {%- for tool_call in message.tool_calls %}\n            {%- set out = tool_call.function|tojson %}\n            {{- out[:-1] }}\n            {%- if not tool_call.id is defined or tool_call.id|length != 9 %}\n                {{- raise_exception(\"Tool call IDs should be alphanumeric strings with length 9!\") }}\n            {%- endif %}\n            {{- ', \"id\": \"' + tool_call.id + '\"}' }}\n            {%- if not loop.last %}\n                {{- \", \" }}\n            {%- else %}\n                {{- \"]\" + '</s>' }}\n            {%- endif %}\n        {%- endfor %}\n    {%- elif message[\"role\"] == \"assistant\" %}\n        {{- \" \" + message[\"content\"]|trim + '</s>'}}\n    {%- elif message[\"role\"] == \"tool_results\" or message[\"role\"] == \"tool\" %}\n        {%- if message.content is defined and message.content.content is defined %}\n            {%- set content = message.content.content %}\n        {%- else %}\n            {%- set content = message.content %}\n        {%- endif %}\n        {{- '[TOOL_RESULTS] {\"content\": ' + content|string + \", \" }}\n        {%- if not message.tool_call_id is defined or message.tool_call_id|length != 9 %}\n            {{- raise_exception(\"Tool call IDs should be alphanumeric strings with length 9!\") }}\n        {%- endif %}\n        {{- '\"call_id\": \"' + message.tool_call_id + '\"}[/TOOL_RESULTS]' }}\n    {%- else %}\n        {{- raise_exception(\"Only user and assistant roles are supported, with the exception of an initial optional system message!\") }}\n    {%- endif %}\n{%- endfor %}\n",
    "stop_token_ids": [
      2
    ],
    "stop": [
      "</s>"
    ]
  },
  {
    "version": 1,
    "context_length": 4096,
    "model_name": "Yi",
    "model_lang": [
      "en",
      "zh"
    ],
    "model_ability": [
      "generate"
    ],
    "model_description": "The Yi series models are large language models trained from scratch by developers at 01.AI.",
    "model_specs": [
      {
        "model_format": "ggufv2",
        "model_size_in_billions": 34,
        "quantizations": [
          "Q2_K",
          "Q3_K_L",
          "Q3_K_M",
          "Q3_K_S",
          "Q4_0",
          "Q4_K_M",
          "Q4_K_S",
          "Q5_0",
          "Q5_K_M",
          "Q5_K_S",
          "Q6_K",
          "Q8_0"
        ],
        "model_id": "TheBloke/Yi-34B-GGUF",
        "model_file_name_template": "yi-34b.{quantization}.gguf"
      },
      {
        "model_format": "pytorch",
        "model_size_in_billions": 6,
        "quantizations": [
          "4-bit",
          "8-bit",
          "none"
        ],
        "model_id": "01-ai/Yi-6B",
        "model_revision": "25beebcb1166b9f49458459eb7b68130b9f9cf4d"
      },
      {
        "model_format": "pytorch",
        "model_size_in_billions": 9,
        "quantizations": [
          "4-bit",
          "8-bit",
          "none"
        ],
        "model_id": "01-ai/Yi-9B",
        "model_revision": "f70a5ff8b2e51c5d5b20e649d7b5f4238ffe6d5b"
      },
      {
        "model_format": "pytorch",
        "model_size_in_billions": 34,
        "quantizations": [
          "4-bit",
          "8-bit",
          "none"
        ],
        "model_id": "01-ai/Yi-34B",
        "model_revision": "168c48e05e1429779a896c7ef0d2e01b85e6bd8d"
      }
    ]
  },
  {
    "version": 1,
    "context_length": 262144,
    "model_name": "Yi-200k",
    "model_lang": [
      "en",
      "zh"
    ],
    "model_ability": [
      "generate"
    ],
    "model_description": "The Yi series models are large language models trained from scratch by developers at 01.AI.",
    "model_specs": [
      {
        "model_format": "pytorch",
        "model_size_in_billions": 6,
        "quantizations": [
          "4-bit",
          "8-bit",
          "none"
        ],
        "model_id": "01-ai/Yi-6B-200K",
        "model_revision": "70649e36d43f91dff1357b576e6713cac03c1d4c"
      },
      {
        "model_format": "pytorch",
        "model_size_in_billions": 34,
        "quantizations": [
          "4-bit",
          "8-bit",
          "none"
        ],
        "model_id": "01-ai/Yi-34B-200K",
        "model_revision": "591ae83b8f9c269700ef27f9dbd548934d800302"
      }
    ]
  },
  {
    "version": 1,
    "context_length": 4096,
    "model_name": "Yi-chat",
    "model_lang": [
      "en",
      "zh"
    ],
    "model_ability": [
      "chat"
    ],
    "model_description": "The Yi series models are large language models trained from scratch by developers at 01.AI.",
    "model_specs": [
      {
        "model_format": "gptq",
        "model_size_in_billions": 34,
        "quantizations": [
          "8bits"
        ],
        "model_id": "01-ai/Yi-34B-Chat-{quantization}"
      },
      {
        "model_format": "pytorch",
        "model_size_in_billions": 6,
        "quantizations": [
          "4-bit",
          "8-bit",
          "none"
        ],
        "model_id": "01-ai/Yi-6B-Chat",
        "model_revision": "1c20c960895e4c3877cf478bc2df074221b81d7b"
      },
      {
        "model_format": "pytorch",
        "model_size_in_billions": 34,
        "quantizations": [
          "4-bit",
          "8-bit",
          "none"
        ],
        "model_id": "01-ai/Yi-34B-Chat",
        "model_revision": "a99ec35331cbfc9da596af7d4538fe2efecff03c"
      },
      {
        "model_format": "ggufv2",
        "model_size_in_billions": 34,
        "quantizations": [
          "Q2_K",
          "Q3_K_L",
          "Q3_K_M",
          "Q3_K_S",
          "Q4_0",
          "Q4_K_M",
          "Q4_K_S",
          "Q5_0",
          "Q5_K_M",
          "Q5_K_S",
          "Q6_K",
          "Q8_0"
        ],
        "model_id": "TheBloke/Yi-34B-Chat-GGUF",
        "model_file_name_template": "yi-34b-chat.{quantization}.gguf"
      }
    ],
    "chat_template": "{% if not add_generation_prompt is defined %}{% set add_generation_prompt = false %}{% endif %}{% for message in messages %}{{'<|im_start|>' + message['role'] + '\n' + message['content'] + '<|im_end|>' + '\n'}}{% endfor %}{% if add_generation_prompt %}{{ '<|im_start|>assistant\n' }}{% endif %}",
    "stop_token_ids": [
      2,
      6,
      7,
      8
    ],
    "stop": [
      "<|endoftext|>",
      "<|im_start|>",
      "<|im_end|>",
      "<|im_sep|>"
    ]
  },
  {
    "version": 1,
    "context_length": 4096,
    "model_name": "Yi-1.5",
    "model_lang": [
      "en",
      "zh"
    ],
    "model_ability": [
      "generate"
    ],
    "model_description": "Yi-1.5 is an upgraded version of Yi. It is continuously pre-trained on Yi with a high-quality corpus of 500B tokens and fine-tuned on 3M diverse fine-tuning samples.",
    "model_specs": [
      {
        "model_format": "pytorch",
        "model_size_in_billions": 6,
        "quantizations": [
          "4-bit",
          "8-bit",
          "none"
        ],
        "model_id": "01-ai/Yi-1.5-6B",
        "model_revision": "741a657c42d2081f777ce4c6c5572090f8b8c886"
      },
      {
        "model_format": "pytorch",
        "model_size_in_billions": 9,
        "quantizations": [
          "4-bit",
          "8-bit",
          "none"
        ],
        "model_id": "01-ai/Yi-1.5-9B",
        "model_revision": "9a6839c5b9db3dbb245fb98a072bfabc242621f2"
      },
      {
        "model_format": "pytorch",
        "model_size_in_billions": 34,
        "quantizations": [
          "4-bit",
          "8-bit",
          "none"
        ],
        "model_id": "01-ai/Yi-1.5-34B",
        "model_revision": "4f83007957ec3eec76d87df19ad061eb0f57b5c5"
      }
    ]
  },
  {
    "version": 1,
    "context_length": 4096,
    "model_name": "Yi-1.5-chat",
    "model_lang": [
      "en",
      "zh"
    ],
    "model_ability": [
      "chat"
    ],
    "model_description": "Yi-1.5 is an upgraded version of Yi. It is continuously pre-trained on Yi with a high-quality corpus of 500B tokens and fine-tuned on 3M diverse fine-tuning samples.",
    "model_specs": [
      {
        "model_format": "pytorch",
        "model_size_in_billions": 6,
        "quantizations": [
          "4-bit",
          "8-bit",
          "none"
        ],
        "model_id": "01-ai/Yi-1.5-6B-Chat",
        "model_revision": "d68dab90947a3c869e28c9cb2806996af99a6080"
      },
      {
        "model_format": "pytorch",
        "model_size_in_billions": 9,
        "quantizations": [
          "4-bit",
          "8-bit",
          "none"
        ],
        "model_id": "01-ai/Yi-1.5-9B-Chat",
        "model_revision": "1dc6e2b8dcfc12b95bede8dec67e6b6332ac64c6"
      },
      {
        "model_format": "pytorch",
        "model_size_in_billions": 34,
        "quantizations": [
          "4-bit",
          "8-bit",
          "none"
        ],
        "model_id": "01-ai/Yi-1.5-34B-Chat",
        "model_revision": "fa695ee438bfcd0ec2b378fa1c7e0dea1b40393e"
      },
      {
        "model_format": "ggufv2",
        "model_size_in_billions": 6,
        "quantizations": [
          "Q3_K_L",
          "Q4_K_M",
          "Q5_K_M",
          "Q6_K",
          "Q8_0",
          "f32"
        ],
        "model_id": "lmstudio-community/Yi-1.5-6B-Chat-GGUF",
        "model_file_name_template": "Yi-1.5-6B-Chat-{quantization}.gguf"
      },
      {
        "model_format": "ggufv2",
        "model_size_in_billions": 9,
        "quantizations": [
          "Q3_K_L",
          "Q4_K_M",
          "Q5_K_M",
          "Q6_K",
          "Q8_0",
          "f32"
        ],
        "model_id": "lmstudio-community/Yi-1.5-9B-Chat-GGUF",
        "model_file_name_template": "Yi-1.5-9B-Chat-{quantization}.gguf"
      },
      {
        "model_format": "ggufv2",
        "model_size_in_billions": 34,
        "quantizations": [
          "Q2_K",
          "Q3_K_L",
          "Q4_K_M",
          "Q5_K_M",
          "Q6_K",
          "Q8_0"
        ],
        "model_id": "lmstudio-community/Yi-1.5-34B-Chat-GGUF",
        "model_file_name_template": "Yi-1.5-34B-Chat-{quantization}.gguf"
      },
      {
        "model_format": "gptq",
        "model_size_in_billions": 6,
        "quantizations": [
          "Int4"
        ],
        "model_id": "modelscope/Yi-1.5-6B-Chat-GPTQ",
        "model_revision": "2ad3a602e64d1c79e28e6e92beced2935047367c"
      },
      {
        "model_format": "gptq",
        "model_size_in_billions": 9,
        "quantizations": [
          "Int4"
        ],
        "model_id": "modelscope/Yi-1.5-9B-Chat-GPTQ",
        "model_revision": "76f47d16982923f7b6674c4e23ddac7c3b1d2e03"
      },
      {
        "model_format": "gptq",
        "model_size_in_billions": 34,
        "quantizations": [
          "Int4"
        ],
        "model_id": "modelscope/Yi-1.5-34B-Chat-GPTQ",
        "model_revision": "173fb4036265b2dac1d6296a8e2fd2f652c19968"
      },
      {
        "model_format": "awq",
        "model_size_in_billions": 6,
        "quantizations": [
          "Int4"
        ],
        "model_id": "modelscope/Yi-1.5-6B-Chat-AWQ",
        "model_revision": "23bf37f1666874e15e239422de0d3948d8735fa9"
      },
      {
        "model_format": "awq",
        "model_size_in_billions": 9,
        "quantizations": [
          "Int4"
        ],
        "model_id": "modelscope/Yi-1.5-9B-Chat-AWQ",
        "model_revision": "2605f388332672789eae1f422644add2901b433f"
      },
      {
        "model_format": "awq",
        "model_size_in_billions": 34,
        "quantizations": [
          "Int4"
        ],
        "model_id": "modelscope/Yi-1.5-34B-Chat-AWQ",
        "model_revision": "26234fea6ac49d456f32f8017289021fb1087a04"
      }
      ,
      {
        "model_format": "mlx",
        "model_size_in_billions": 6,
        "quantizations": [
          "4bit"
        ],
        "model_id": "mlx-community/Yi-1.5-6B-Chat-4bit",
        "model_revision": "0177c9a12b869d6bc73f772b5a1981a7c966adb6"
      },
      {
        "model_format": "mlx",
        "model_size_in_billions": 6,
        "quantizations": [
          "8bit"
        ],
        "model_id": "mlx-community/Yi-1.5-6B-Chat-8bit",
        "model_revision": "7756e65d1bf1e2e6e97aef6bc9484307225f536b"
      },
      {
        "model_format": "mlx",
        "model_size_in_billions": 9,
        "quantizations": [
          "4bit"
        ],
        "model_id": "mlx-community/Yi-1.5-9B-Chat-4bit",
        "model_revision": "e15f886479c44e7d90f0ac13ace69b2319b71c2f"
      },
      {
        "model_format": "mlx",
        "model_size_in_billions": 9,
        "quantizations": [
          "8bit"
        ],
        "model_id": "mlx-community/Yi-1.5-9B-Chat-8bit",
        "model_revision": "c1f742fcf3683edbe2d2c2fd1ad7ac2bb6c5ca36"
      },
      {
        "model_format": "mlx",
        "model_size_in_billions": 34,
        "quantizations": [
          "4bit"
        ],
        "model_id": "mlx-community/Yi-1.5-34B-Chat-4bit",
        "model_revision": "945e3b306ef37c46ab444fdc857d1f3ea7247374"
      },
      {
        "model_format": "mlx",
        "model_size_in_billions": 34,
        "quantizations": [
          "8bit"
        ],
        "model_id": "mlx-community/Yi-1.5-34B-Chat-8bit",
        "model_revision": "3c12761a2c6663f216caab6dff84b0dd29b472ac"
      }
    ],
    "chat_template": "{% if messages[0]['role'] == 'system' %}{% set system_message = messages[0]['content'] %}{% endif %}{% if system_message is defined %}{{ system_message }}{% endif %}{% for message in messages %}{% set content = message['content'] %}{% if message['role'] == 'user' %}{{ '<|im_start|>user\n' + content + '<|im_end|>\n<|im_start|>assistant\n' }}{% elif message['role'] == 'assistant' %}{{ content + '<|im_end|>' + '\n' }}{% endif %}{% endfor %}",
    "stop_token_ids": [
      2,
      6,
      7,
      8
    ],
    "stop": [
      "<|endoftext|>",
      "<|im_start|>",
      "<|im_end|>",
      "<|im_sep|>"
    ]
  },
  {
    "version": 1,
    "context_length": 16384,
    "model_name": "Yi-1.5-chat-16k",
    "model_lang": [
      "en",
      "zh"
    ],
    "model_ability": [
      "chat"
    ],
    "model_description": "Yi-1.5 is an upgraded version of Yi. It is continuously pre-trained on Yi with a high-quality corpus of 500B tokens and fine-tuned on 3M diverse fine-tuning samples.",
    "model_specs": [
      {
        "model_format": "pytorch",
        "model_size_in_billions": 9,
        "quantizations": [
          "4-bit",
          "8-bit",
          "none"
        ],
        "model_id": "01-ai/Yi-1.5-9B-Chat-16K",
        "model_revision": "551220fb24d69b6bfec5defceeb160395ce5da8d"
      },
      {
        "model_format": "pytorch",
        "model_size_in_billions": 34,
        "quantizations": [
          "4-bit",
          "8-bit",
          "none"
        ],
        "model_id": "01-ai/Yi-1.5-34B-Chat-16K",
        "model_revision": "dfdbc67be750972bfcc1ac7ffd7fe48689c856fd"
      },
      {
        "model_format": "ggufv2",
        "model_size_in_billions": 9,
        "quantizations": [
          "Q2_K",
          "Q3_K_L",
          "Q3_K_M",
          "Q3_K_S",
          "Q4_0",
          "Q4_1",
          "Q4_K_M",
          "Q4_K_S",
          "Q5_0",
          "Q5_1",
          "Q5_K_M",
          "Q5_K_S",
          "Q6_K",
          "Q8_0"
        ],
        "model_id": "QuantFactory/Yi-1.5-9B-Chat-16K-GGUF",
        "model_file_name_template": "Yi-1.5-9B-Chat-16K.{quantization}.gguf"
      },
      {
        "model_format": "ggufv2",
        "model_size_in_billions": 34,
        "quantizations": [
          "Q2_K",
          "Q3_K_L",
          "Q3_K_M",
          "Q3_K_S",
          "Q4_K_M",
          "Q4_K_S",
          "Q5_K_M",
          "Q5_K_S",
          "Q6_K",
          "Q8_0"
        ],
        "model_id": "bartowski/Yi-1.5-34B-Chat-16K-GGUF",
        "model_file_name_template": "Yi-1.5-34B-Chat-16K-{quantization}.gguf"
      }
    ],
    "chat_template": "{% if messages[0]['role'] == 'system' %}{% set system_message = messages[0]['content'] %}{% endif %}{% if system_message is defined %}{{ system_message }}{% endif %}{% for message in messages %}{% set content = message['content'] %}{% if message['role'] == 'user' %}{{ '<|im_start|>user\n' + content + '<|im_end|>\n<|im_start|>assistant\n' }}{% elif message['role'] == 'assistant' %}{{ content + '<|im_end|>' + '\n' }}{% endif %}{% endfor %}",
    "stop_token_ids": [
      2,
      6,
      7,
      8
    ],
    "stop": [
      "<|endoftext|>",
      "<|im_start|>",
      "<|im_end|>",
      "<|im_sep|>"
    ]
  },
  {
    "version": 1,
    "context_length": 100000,
    "model_name": "wizardcoder-python-v1.0",
    "model_lang": [
      "en"
    ],
    "model_ability": [
      "chat"
    ],
    "model_specs": [
      {
        "model_format": "pytorch",
        "model_size_in_billions": 13,
        "quantizations": [
          "4-bit",
          "8-bit",
          "none"
        ],
        "model_id": "WizardLMTeam/WizardCoder-Python-13B-V1.0",
        "model_revision": "5ac6748b1f5a4c282107ddc7d3b69fdc4a686d75"
      },
      {
        "model_format": "pytorch",
        "model_size_in_billions": 34,
        "quantizations": [
          "4-bit",
          "8-bit",
          "none"
        ],
        "model_id": "WizardLMTeam/WizardCoder-Python-34B-V1.0",
        "model_revision": "897fc6d9e12136c68c441b2350d015902c144b20"
      },
      {
        "model_format": "ggufv2",
        "model_size_in_billions": 7,
        "quantizations": [
          "Q2_K",
          "Q3_K_L",
          "Q3_K_M",
          "Q3_K_S",
          "Q4_0",
          "Q4_K_M",
          "Q4_K_S",
          "Q5_0",
          "Q5_K_M",
          "Q5_K_S",
          "Q6_K",
          "Q8_0"
        ],
        "model_id": "TheBloke/WizardCoder-Python-7B-V1.0-GGUF",
        "model_file_name_template": "wizardcoder-python-7b-v1.0.{quantization}.gguf"
      },
      {
        "model_format": "ggufv2",
        "model_size_in_billions": 13,
        "quantizations": [
          "Q2_K",
          "Q3_K_L",
          "Q3_K_M",
          "Q3_K_S",
          "Q4_0",
          "Q4_K_M",
          "Q4_K_S",
          "Q5_0",
          "Q5_K_M",
          "Q5_K_S",
          "Q6_K",
          "Q8_0"
        ],
        "model_id": "TheBloke/WizardCoder-Python-13B-V1.0-GGUF",
        "model_file_name_template": "wizardcoder-python-13b-v1.0.{quantization}.gguf"
      },
      {
        "model_format": "ggufv2",
        "model_size_in_billions": 34,
        "quantizations": [
          "Q2_K",
          "Q3_K_L",
          "Q3_K_M",
          "Q3_K_S",
          "Q4_0",
          "Q4_K_M",
          "Q4_K_S",
          "Q5_0",
          "Q5_K_M",
          "Q5_K_S",
          "Q6_K",
          "Q8_0"
        ],
        "model_id": "TheBloke/WizardCoder-Python-34B-V1.0-GGUF",
        "model_file_name_template": "wizardcoder-python-34b-v1.0.{quantization}.gguf"
      }
    ],
    "chat_template": "{% for item in messages %}{% if loop.first and item['role'] == 'system' %}{{ item['content'] + '\n\n### ' }}{% elif loop.first %}{{ 'Below is an instruction that describes a task. Write a response that appropriately completes the request.\n\n### ' }}{% endif %}{% if item['role'] == 'user' %}{{ 'Instruction: ' + item['content'] + '\n\n### ' }}{% elif item['role'] == 'assistant' %}{{ 'Response: ' + item['content'] + '\n\n### ' }}{% endif %}{% endfor %}{% if add_generation_prompt %}{{ 'Response: Let\\'s think step by step.' }}{% endif %}",
    "stop_token_ids": [
      2
    ],
    "stop": [
      "</s>"
    ]
  },
  {
    "version": 1,
    "context_length": 4096,
    "model_name": "gorilla-openfunctions-v2",
    "model_lang": [
      "en"
    ],
    "model_ability": [
      "chat"
    ],
    "model_description": "OpenFunctions is designed to extend Large Language Model (LLM) Chat Completion feature to formulate executable APIs call given natural language instructions and API context.",
    "model_specs": [
      {
        "model_format": "pytorch",
        "model_size_in_billions": 7,
        "quantizations": [
          "none"
        ],
        "model_id": "gorilla-llm/gorilla-openfunctions-v2",
        "model_revision": "0f91d705e64b77fb55e35a7eab5d03bf965c9b5c"
      },
      {
        "model_format": "ggufv2",
        "model_size_in_billions": 7,
        "quantizations": [
          "Q2_K",
          "Q3_K_L",
          "Q3_K_M",
          "Q3_K_S",
          "Q4_0",
          "Q4_K_M",
          "Q4_K_S",
          "Q5_K_M",
          "Q5_K_S",
          "Q6_K"
        ],
        "model_id": "gorilla-llm//gorilla-openfunctions-v2-GGUF",
        "model_file_name_template": "gorilla-openfunctions-v2.{quantization}.gguf"
      }
    ],
    "chat_template": "{% if not add_generation_prompt is defined %}\n{% set add_generation_prompt = false %}\n{% endif %}\n{%- set ns = namespace(found=false) -%}\n{%- for message in messages -%}\n    {%- if message['role'] == 'system' -%}\n        {%- set ns.found = true -%}\n    {%- endif -%}\n{%- endfor -%}\n{{'<｜begin▁of▁sentence｜>'}}{%- if not ns.found -%}\n{{'You are an AI programming assistant, utilizing the Gorilla LLM model, developed by Gorilla LLM, and you only answer questions related to computer science. For politically sensitive questions, security and privacy issues, and other non-computer science questions, you will refuse to answer\n'}}\n{%- endif %}\n{%- for message in messages %}\n    {%- if message['role'] == 'system' %}\n{{ message['content'] }}\n    {%- else %}\n        {%- if message['role'] == 'user' %}\n{{'### Instruction:\n' + message['content'] + '\n'}}\n        {%- else %}\n{{'### Response:\n' + message['content'] + '\n<|EOT|>\n'}}\n        {%- endif %}\n    {%- endif %}\n{%- endfor %}\n{% if add_generation_prompt %}\n{{'### Response:'}}\n{% endif %}",
    "stop_token_ids": [
      100015,
      100001
    ],
    "stop": [
      "<|EOT|>",
      "<｜end▁of▁sentence｜>"
    ]
  },
  {
    "version": 1,
    "context_length": 4096,
    "model_name": "deepseek-vl-chat",
    "model_lang": [
      "en",
      "zh"
    ],
    "model_ability": [
      "chat",
      "vision"
    ],
    "model_description": "DeepSeek-VL possesses general multimodal understanding capabilities, capable of processing logical diagrams, web pages, formula recognition, scientific literature, natural images, and embodied intelligence in complex scenarios.",
    "model_specs": [
      {
        "model_format": "pytorch",
        "model_size_in_billions": "1_3",
        "quantizations": [
          "none"
        ],
        "model_id": "deepseek-ai/deepseek-vl-1.3b-chat",
        "model_revision": "8f13a8e00dbdc381d614a9d29d61b07e8fe91b3f"
      },
      {
        "model_format": "pytorch",
        "model_size_in_billions": 7,
        "quantizations": [
          "none"
        ],
        "model_id": "deepseek-ai/deepseek-vl-7b-chat",
        "model_revision": "6f16f00805f45b5249f709ce21820122eeb43556"
      }
    ],
    "chat_template": "",
    "stop_token_ids": [
      100001
    ],
    "stop": [
      "<｜end▁of▁sentence｜>"
    ]
  },
  {
    "version": 1,
    "context_length": 4096,
    "model_name": "deepseek",
    "model_lang": [
      "en",
      "zh"
    ],
    "model_ability": [
      "generate"
    ],
    "model_description": "DeepSeek LLM, trained from scratch on a vast dataset of 2 trillion tokens in both English and Chinese. ",
    "model_specs": [
      {
        "model_format": "pytorch",
        "model_size_in_billions": 7,
        "quantizations": [
          "4-bit",
          "8-bit",
          "none"
        ],
        "model_id": "deepseek-ai/deepseek-llm-7b-base",
        "model_revision": "7683fea62db869066ddaff6a41d032262c490d4f"
      },
      {
        "model_format": "pytorch",
        "model_size_in_billions": 67,
        "quantizations": [
          "4-bit",
          "8-bit",
          "none"
        ],
        "model_id": "deepseek-ai/deepseek-llm-67b-base",
        "model_revision": "c3f813a1121c95488a20132d3a4da89f4a46452f"
      },
      {
        "model_format": "ggufv2",
        "model_size_in_billions": 7,
        "quantizations": [
          "Q2_K",
          "Q3_K_L",
          "Q3_K_M",
          "Q3_K_S",
          "Q4_0",
          "Q4_K_M",
          "Q4_K_S",
          "Q5_0",
          "Q5_K_M",
          "Q5_K_S",
          "Q6_K",
          "Q8_0"
        ],
        "model_id": "TheBloke/deepseek-llm-7B-chat-GGUF",
        "model_file_name_template": "deepseek-llm-7b-chat.{quantization}.gguf"
      },
      {
        "model_format": "ggufv2",
        "model_size_in_billions": 67,
        "quantizations": [
          "Q2_K",
          "Q3_K_L",
          "Q3_K_M",
          "Q3_K_S",
          "Q4_0",
          "Q4_K_M",
          "Q4_K_S",
          "Q5_0",
          "Q5_K_M",
          "Q5_K_S",
          "Q6_K",
          "Q8_0"
        ],
        "model_id": "TheBloke/deepseek-llm-67b-chat-GGUF",
        "model_file_name_template": "deepseek-llm-67b-chat.{quantization}.gguf"
      }
    ]
  },
  {
    "version": 1,
    "context_length": 4096,
    "model_name": "deepseek-chat",
    "model_lang": [
      "en",
      "zh"
    ],
    "model_ability": [
      "chat"
    ],
    "model_description": "DeepSeek LLM is an advanced language model comprising 67 billion parameters. It has been trained from scratch on a vast dataset of 2 trillion tokens in both English and Chinese.",
    "model_specs": [
      {
        "model_format": "pytorch",
        "model_size_in_billions": 7,
        "quantizations": [
          "4-bit",
          "8-bit",
          "none"
        ],
        "model_id": "deepseek-ai/deepseek-llm-7b-chat",
        "model_revision": "afbda8b347ec881666061fa67447046fc5164ec8"
      },
      {
        "model_format": "pytorch",
        "model_size_in_billions": 67,
        "quantizations": [
          "4-bit",
          "8-bit",
          "none"
        ],
        "model_id": "deepseek-ai/deepseek-llm-67b-chat",
        "model_revision": "79648bef7658bb824e4630740f6e1484c1b0620b"
      },
      {
        "model_format": "ggufv2",
        "model_size_in_billions": 7,
        "quantizations": [
          "Q2_K",
          "Q3_K_L",
          "Q3_K_M",
          "Q3_K_S",
          "Q4_0",
          "Q4_K_M",
          "Q4_K_S",
          "Q5_0",
          "Q5_K_M",
          "Q5_K_S",
          "Q6_K",
          "Q8_0"
        ],
        "model_id": "TheBloke/deepseek-llm-7B-chat-GGUF",
        "model_file_name_template": "deepseek-llm-7b-chat.{quantization}.gguf"
      },
      {
        "model_format": "ggufv2",
        "model_size_in_billions": 67,
        "quantizations": [
          "Q2_K",
          "Q3_K_L",
          "Q3_K_M",
          "Q3_K_S",
          "Q4_0",
          "Q4_K_M",
          "Q4_K_S",
          "Q5_0",
          "Q5_K_M",
          "Q5_K_S",
          "Q6_K",
          "Q8_0"
        ],
        "model_id": "TheBloke/deepseek-llm-67b-chat-GGUF",
        "model_file_name_template": "deepseek-llm-67b-chat.{quantization}.gguf"
      }
    ],
    "chat_template": "{% if not add_generation_prompt is defined %}{% set add_generation_prompt = false %}{% endif %}{{ '<｜begin▁of▁sentence｜>' }}{% for message in messages %}{% if message['role'] == 'user' %}{{ 'User: ' + message['content'] + '\n\n' }}{% elif message['role'] == 'assistant' %}{{ 'Assistant: ' + message['content'] + '<｜end▁of▁sentence｜>' }}{% elif message['role'] == 'system' %}{{ message['content'] + '\n\n' }}{% endif %}{% endfor %}{% if add_generation_prompt %}{{ 'Assistant:' }}{% endif %}",
    "stop_token_ids": [
      100001
    ],
    "stop": [
      "<｜end▁of▁sentence｜>"
    ]
  },
  {
    "version": 1,
    "context_length": 16384,
    "model_name": "deepseek-coder",
    "model_lang": [
      "en",
      "zh"
    ],
    "model_ability": [
      "generate"
    ],
    "model_description": "Deepseek Coder is composed of a series of code language models, each trained from scratch on 2T tokens, with a composition of 87% code and 13% natural language in both English and Chinese. ",
    "model_specs": [
      {
        "model_format": "pytorch",
        "model_size_in_billions": "1_3",
        "quantizations": [
          "4-bit",
          "8-bit",
          "none"
        ],
        "model_id": "deepseek-ai/deepseek-coder-1.3b-base",
        "model_revision": "c919139c3a9b4070729c8b2cca4847ab29ca8d94"
      },
      {
        "model_format": "pytorch",
        "model_size_in_billions": "6_7",
        "quantizations": [
          "4-bit",
          "8-bit",
          "none"
        ],
        "model_id": "deepseek-ai/deepseek-coder-6.7b-base",
        "model_revision": "ce2207a8bfef3ee92bd7dd4cc31c52cfa0046912"
      },
      {
        "model_format": "pytorch",
        "model_size_in_billions": 7,
        "quantizations": [
          "4-bit",
          "8-bit",
          "none"
        ],
        "model_id": "deepseek-ai/deepseek-coder-7b-base-v1.5",
        "model_revision": "98f0904cee2237e235f10408ae12292037b21dac"
      },
      {
        "model_format": "pytorch",
        "model_size_in_billions": 33,
        "quantizations": [
          "4-bit",
          "8-bit",
          "none"
        ],
        "model_id": "deepseek-ai/deepseek-coder-33b-base",
        "model_revision": "45c85cadf3720ef3e85a492e24fd4b8c5d21d8ac"
      },
      {
        "model_format": "ggufv2",
        "model_size_in_billions": "1_3",
        "quantizations": [
          "Q2_K",
          "Q3_K_L",
          "Q3_K_M",
          "Q3_K_S",
          "Q4_0",
          "Q4_K_M",
          "Q4_K_S",
          "Q5_0",
          "Q5_K_M",
          "Q5_K_S",
          "Q6_K",
          "Q8_0"
        ],
        "model_id": "TheBloke/deepseek-coder-1.3b-base-GGUF",
        "model_file_name_template": "deepseek-coder-1.3b-base.{quantization}.gguf"
      },
      {
        "model_format": "ggufv2",
        "model_size_in_billions": "6_7",
        "quantizations": [
          "Q2_K",
          "Q3_K_L",
          "Q3_K_M",
          "Q3_K_S",
          "Q4_0",
          "Q4_K_M",
          "Q4_K_S",
          "Q5_0",
          "Q5_K_M",
          "Q5_K_S",
          "Q6_K",
          "Q8_0"
        ],
        "model_id": "TheBloke/deepseek-coder-6.7B-base-GGUF",
        "model_file_name_template": "deepseek-coder-6.7b-base.{quantization}.gguf"
      },
      {
        "model_format": "ggufv2",
        "model_size_in_billions": 7,
        "quantizations": [
          "Q2_K",
          "Q3_K_L",
          "Q3_K_M",
          "Q3_K_S",
          "Q4_K_M",
          "Q4_K_S",
          "Q5_0",
          "Q5_K_M",
          "Q5_K_S",
          "Q6_K",
          "Q8_0"
        ],
        "model_id": "dagbs/deepseek-coder-7b-base-v1.5-GGUF",
        "model_file_name_template": "deepseek-coder-7b-base-v1.5.{quantization}.gguf"
      },
      {
        "model_format": "ggufv2",
        "model_size_in_billions": 33,
        "quantizations": [
          "Q2_K",
          "Q3_K_L",
          "Q3_K_M",
          "Q3_K_S",
          "Q4_0",
          "Q4_K_M",
          "Q4_K_S",
          "Q5_0",
          "Q5_K_M",
          "Q5_K_S",
          "Q6_K",
          "Q8_0"
        ],
        "model_id": "TheBloke/deepseek-coder-33B-base-GGUF",
        "model_file_name_template": "deepseek-coder-33b-base.{quantization}.gguf"
      },
      {
        "model_format": "gptq",
        "model_size_in_billions": "1_3",
        "quantizations": [
          "Int4"
        ],
        "model_id": "TheBloke/deepseek-coder-1.3b-base-GPTQ",
        "model_revision": "a5bf3b76d70cda53327311a631b1003024d5de29"
      },
      {
        "model_format": "gptq",
        "model_size_in_billions": "6_7",
        "quantizations": [
          "Int4"
        ],
        "model_id": "TheBloke/deepseek-coder-6.7B-base-GPTQ",
        "model_revision": "6476ea3d6e623a1313d363dbc6e172773e031bb1"
      },
      {
        "model_format": "gptq",
        "model_size_in_billions": 33,
        "quantizations": [
          "Int4"
        ],
        "model_id": "TheBloke/deepseek-coder-33B-base-GPTQ",
        "model_revision": "f527d7325e463a5cb091d044e4f2b15902674a70"
      },
      {
        "model_format": "awq",
        "model_size_in_billions": "1_3",
        "quantizations": [
          "Int4"
        ],
        "model_id": "TheBloke/deepseek-coder-1.3b-base-AWQ",
        "model_revision": "ffb66f1a2a194401b4f29025edcd261d7f0a08a7"
      },
      {
        "model_format": "awq",
        "model_size_in_billions": "6_7",
        "quantizations": [
          "Int4"
        ],
        "model_id": "TheBloke/deepseek-coder-6.7B-base-AWQ",
        "model_revision": "e3d4bdf39712665f5e9d5c05c9df6f20fe1e2d5a"
      },
      {
        "model_format": "awq",
        "model_size_in_billions": 33,
        "quantizations": [
          "Int4"
        ],
        "model_id": "TheBloke/deepseek-coder-33B-base-AWQ",
        "model_revision": "c7edb2d5868d61a5dcf2591933a8992c8cbe3ef4"
      }
    ]
  },
  {
    "version": 1,
    "context_length": 16384,
    "model_name": "deepseek-coder-instruct",
    "model_lang": [
      "en",
      "zh"
    ],
    "model_ability": [
      "chat"
    ],
    "model_description": "deepseek-coder-instruct is a model initialized from deepseek-coder-base and fine-tuned on 2B tokens of instruction data.",
    "model_specs": [
      {
        "model_format": "pytorch",
        "model_size_in_billions": "1_3",
        "quantizations": [
          "4-bit",
          "8-bit",
          "none"
        ],
        "model_id": "deepseek-ai/deepseek-coder-1.3b-instruct",
        "model_revision": "2df081ceaca101a867fef2844e44f4d6a4857039"
      },
      {
        "model_format": "pytorch",
        "model_size_in_billions": "6_7",
        "quantizations": [
          "4-bit",
          "8-bit",
          "none"
        ],
        "model_id": "deepseek-ai/deepseek-coder-6.7b-instruct",
        "model_revision": "cbb77d7448ea3168d884758817e7f895e3828d1c"
      },
      {
        "model_format": "pytorch",
        "model_size_in_billions": 7,
        "quantizations": [
          "4-bit",
          "8-bit",
          "none"
        ],
        "model_id": "deepseek-ai/deepseek-coder-7b-instruct-v1.5",
        "model_revision": "2a050a4c59d687a85324d32e147517992117ed30"
      },
      {
        "model_format": "pytorch",
        "model_size_in_billions": 33,
        "quantizations": [
          "4-bit",
          "8-bit",
          "none"
        ],
        "model_id": "deepseek-ai/deepseek-coder-33b-instruct",
        "model_revision": "ea15d17db84d1fc94ac5cba8e6fa97764c9549d3"
      },
      {
        "model_format": "ggufv2",
        "model_size_in_billions": "1_3",
        "quantizations": [
          "Q2_K",
          "Q3_K_L",
          "Q3_K_M",
          "Q3_K_S",
          "Q4_0",
          "Q4_K_M",
          "Q4_K_S",
          "Q5_0",
          "Q5_K_M",
          "Q5_K_S",
          "Q6_K",
          "Q8_0"
        ],
        "model_id": "TheBloke/deepseek-coder-1.3b-instruct-GGUF",
        "model_file_name_template": "deepseek-coder-1.3b-instruct.{quantization}.gguf"
      },
      {
        "model_format": "ggufv2",
        "model_size_in_billions": "6_7",
        "quantizations": [
          "Q2_K",
          "Q3_K_L",
          "Q3_K_M",
          "Q3_K_S",
          "Q4_0",
          "Q4_K_M",
          "Q4_K_S",
          "Q5_0",
          "Q5_K_M",
          "Q5_K_S",
          "Q6_K",
          "Q8_0"
        ],
        "model_id": "TheBloke/deepseek-coder-6.7B-instruct-GGUF",
        "model_file_name_template": "deepseek-coder-6.7b-instruct.{quantization}.gguf"
      },
      {
        "model_format": "ggufv2",
        "model_size_in_billions": 7,
        "quantizations": [
          "Q3_K_L",
          "Q3_K_M",
          "Q3_K_S",
          "Q4_0",
          "Q4_K_M",
          "Q4_K_S",
          "Q5_0",
          "Q5_K_M",
          "Q5_K_S",
          "Q6_K",
          "Q8_0"
        ],
        "model_id": "LoneStriker/deepseek-coder-7b-instruct-v1.5-GGUF",
        "model_file_name_template": "deepseek-coder-7b-instruct-v1.5-{quantization}.gguf"
      },
      {
        "model_format": "ggufv2",
        "model_size_in_billions": 33,
        "quantizations": [
          "Q2_K",
          "Q3_K_L",
          "Q3_K_M",
          "Q3_K_S",
          "Q4_0",
          "Q4_K_M",
          "Q4_K_S",
          "Q5_0",
          "Q5_K_M",
          "Q5_K_S",
          "Q6_K",
          "Q8_0"
        ],
        "model_id": "TheBloke/deepseek-coder-33B-instruct-GGUF",
        "model_file_name_template": "deepseek-coder-33b-instruct.{quantization}.gguf"
      },
      {
        "model_format": "gptq",
        "model_size_in_billions": "1_3",
        "quantizations": [
          "Int4"
        ],
        "model_id": "TheBloke/deepseek-coder-1.3b-instruct-GPTQ",
        "model_revision": "9c002e9af6cbdf3bd9244e2d7264b6a35d1dcacf"
      },
      {
        "model_format": "gptq",
        "model_size_in_billions": "6_7",
        "quantizations": [
          "Int4"
        ],
        "model_id": "TheBloke/deepseek-coder-6.7B-instruct-GPTQ",
        "model_revision": "13ccea6e3a43dcfdcb655d92097610018b431a17"
      },
      {
        "model_format": "gptq",
        "model_size_in_billions": 33,
        "quantizations": [
          "Int4"
        ],
        "model_id": "TheBloke/deepseek-coder-33B-instruct-GPTQ",
        "model_revision": "08372729d98dfc248f9531a412fe69e14e607027"
      },
      {
        "model_format": "awq",
        "model_size_in_billions": "1_3",
        "quantizations": [
          "Int4"
        ],
        "model_id": "TheBloke/deepseek-coder-1.3b-instruct-AWQ",
        "model_revision": "a2a484da6e4146d055316a9a63cf5b13955715a4"
      },
      {
        "model_format": "awq",
        "model_size_in_billions": "6_7",
        "quantizations": [
          "Int4"
        ],
        "model_id": "TheBloke/deepseek-coder-6.7B-instruct-AWQ",
        "model_revision": "502ae3e19e57ae78dc30a791ba33c565da72dc62"
      },
      {
        "model_format": "awq",
        "model_size_in_billions": 33,
        "quantizations": [
          "Int4"
        ],
        "model_id": "TheBloke/deepseek-coder-33B-instruct-AWQ",
        "model_revision": "c40b499bac2712cd3c445cf1b05d2c6558ab0d29"
      }
    ],
    "chat_template": "{% if not add_generation_prompt is defined %}\n{% set add_generation_prompt = false %}\n{% endif %}\n{%- set ns = namespace(found=false) -%}\n{%- for message in messages -%}\n    {%- if message['role'] == 'system' -%}\n        {%- set ns.found = true -%}\n    {%- endif -%}\n{%- endfor -%}\n{{'<｜begin▁of▁sentence｜>'}}{%- if not ns.found -%}\n{{'You are an AI programming assistant, utilizing the Deepseek Coder model, developed by Deepseek Company, and you only answer questions related to computer science. For politically sensitive questions, security and privacy issues, and other non-computer science questions, you will refuse to answer\n'}}\n{%- endif %}\n{%- for message in messages %}\n    {%- if message['role'] == 'system' %}\n{{ message['content'] }}\n    {%- else %}\n        {%- if message['role'] == 'user' %}\n{{'### Instruction:\n' + message['content'] + '\n'}}\n        {%- else %}\n{{'### Response:\n' + message['content'] + '\n<|EOT|>\n'}}\n        {%- endif %}\n    {%- endif %}\n{%- endfor %}\n{% if add_generation_prompt %}\n{{'### Response:'}}\n{% endif %}",
    "stop_token_ids": [
      32021
    ],
    "stop": [
      "<|EOT|>"
    ]
  },
  {
    "version": 1,
    "context_length": 4096,
    "model_name": "Skywork",
    "model_lang": [
      "en",
      "zh"
    ],
    "model_ability": [
      "generate"
    ],
    "model_description": "Skywork is a series of large models developed by the Kunlun Group · Skywork team.",
    "model_specs": [
      {
        "model_format": "pytorch",
        "model_size_in_billions": 13,
        "quantizations": [
          "8-bit",
          "none"
        ],
        "model_id": "skywork/Skywork-13B-base",
        "model_revision": "bc35915066fbbf15b77a1a4a74e9b574ab167816"
      }
    ]
  },
  {
    "version": 1,
    "context_length": 4096,
    "model_name": "Skywork-Math",
    "model_lang": [
      "en",
      "zh"
    ],
    "model_ability": [
      "generate"
    ],
    "model_description": "Skywork is a series of large models developed by the Kunlun Group · Skywork team.",
    "model_specs": [
      {
        "model_format": "pytorch",
        "model_size_in_billions": 13,
        "quantizations": [
          "8-bit",
          "none"
        ],
        "model_id": "skywork/Skywork-13B-Math",
        "model_revision": "70d1740208c8ba39f9ba250b22117ec25311ab33"
      }
    ]
  },
  {
    "version": 1,
    "context_length": 32768,
    "model_name": "internlm2-chat",
    "model_lang": [
      "en",
      "zh"
    ],
    "model_ability": [
      "chat"
    ],
    "model_description": "The second generation of the InternLM model, InternLM2.",
    "model_specs": [
      {
        "model_format": "pytorch",
        "model_size_in_billions": 7,
        "quantizations": [
          "none"
        ],
        "model_id": "internlm/internlm2-chat-7b",
        "model_revision": "2292b86b21cb856642782cebed0a453997453b1f"
      },
      {
        "model_format": "pytorch",
        "model_size_in_billions": 20,
        "quantizations": [
          "none"
        ],
        "model_id": "internlm/internlm2-chat-20b",
        "model_revision": "b666125047cd98c5a7c85ca28720b44a06aed124"
      }
    ],
    "chat_template": "{{ '<s>' }}{% for message in messages %}{{'<|im_start|>' + message['role'] + '\n' + message['content'] + '<|im_end|>' + '\n'}}{% endfor %}{% if add_generation_prompt %}{{ '<|im_start|>assistant\n' }}{% endif %}",
    "stop_token_ids": [
      2,
      92542
    ],
    "stop": [
      "</s>",
      "<|im_end|>"
    ]
  },
  {
    "version": 1,
    "context_length": 32768,
    "model_name": "internlm2.5-chat",
    "model_lang": [
      "en",
      "zh"
    ],
    "model_ability": [
      "chat"
    ],
    "model_description": "InternLM2.5 series of the InternLM model.",
    "model_specs": [
      {
        "model_format": "pytorch",
        "model_size_in_billions": "1_8",
        "quantizations": [
          "none"
        ],
        "model_id": "internlm/internlm2_5-1_8b-chat",
        "model_revision": "4426f00b854561fa60d555d2b628064b56bcb758"
      },
      {
        "model_format": "pytorch",
        "model_size_in_billions": 7,
        "quantizations": [
          "none"
        ],
        "model_id": "internlm/internlm2_5-7b-chat",
        "model_revision": "9dc8536a922ab4954726aad1b37fa199004a291a"
      },
      {
        "model_format": "pytorch",
        "model_size_in_billions": 20,
        "quantizations": [
          "none"
        ],
        "model_id": "internlm/internlm2_5-20b-chat",
        "model_revision": "ef17bde929761255fee76d95e2c25969ccd93b0d"
      },
      {
        "model_format": "gptq",
        "model_size_in_billions": 7,
        "quantizations": [
          "Int4"
        ],
        "model_id": "ModelCloud/internlm-2.5-7b-chat-gptq-4bit",
        "model_revision": "2e2dda735c326544921a4035bbeb6c6e316a8254"
      },
      {
        "model_format": "ggufv2",
        "model_size_in_billions": "1_8",
        "quantizations": [
          "q2_k",
          "q3_k_m",
          "q4_0",
          "q4_k_m",
          "q5_0",
          "q5_k_m",
          "q6_k",
          "q8_0",
          "fp16"
        ],
        "model_id": "internlm/internlm2_5-1_8b-chat-gguf",
        "model_file_name_template": "internlm2_5-1_8b-chat-{quantization}.gguf"
      },
      {
        "model_format": "ggufv2",
        "model_size_in_billions": 7,
        "quantizations": [
          "q2_k",
          "q3_k_m",
          "q4_0",
          "q4_k_m",
          "q5_0",
          "q5_k_m",
          "q6_k",
          "q8_0",
          "fp16"
        ],
        "model_id": "internlm/internlm2_5-7b-chat-gguf",
        "model_file_name_template": "internlm2_5-7b-chat-{quantization}.gguf"
      },
      {
        "model_format": "ggufv2",
        "model_size_in_billions": 20,
        "quantizations": [
          "q2_k",
          "q3_k_m",
          "q4_0",
          "q4_k_m",
          "q5_0",
          "q5_k_m",
          "q6_k",
          "q8_0",
          "fp16"
        ],
        "model_id": "internlm/internlm2_5-20b-chat-gguf",
        "model_file_name_template": "internlm2_5-20b-chat-{quantization}.gguf"
      },
      {
        "model_format": "mlx",
        "model_size_in_billions": 7,
        "quantizations": [
          "4bit"
        ],
        "model_id": "mlx-community/internlm2_5-7b-chat-4bit",
        "model_revision": "d12097a867721978142a6048399f470a3d18beee"
      },
      {
        "model_format": "mlx",
        "model_size_in_billions": 7,
        "quantizations": [
          "8bit"
        ],
        "model_id": "mlx-community/internlm2_5-7b-chat-8bit",
        "model_revision": "0ec94d61d30ab161b49c69f9bf92ec2b9986d234"
      }
    ],
    "chat_template": "{{ '<s>' }}{% for message in messages %}{{'<|im_start|>' + message['role'] + '\n' + message['content'] + '<|im_end|>' + '\n'}}{% endfor %}{% if add_generation_prompt %}{{ '<|im_start|>assistant\n' }}{% endif %}",
    "stop_token_ids": [
      2,
      92542
    ],
    "stop": [
      "</s>",
      "<|im_end|>"
    ]
  },
  {
    "version": 1,
    "context_length": 262144,
    "model_name": "internlm2.5-chat-1m",
    "model_lang": [
      "en",
      "zh"
    ],
    "model_ability": [
      "chat"
    ],
    "model_description": "InternLM2.5 series of the InternLM model supports 1M long-context",
    "model_specs": [
      {
        "model_format": "pytorch",
        "model_size_in_billions": 7,
        "quantizations": [
          "none"
        ],
        "model_id": "internlm/internlm2_5-7b-chat-1m",
        "model_revision": "8d1a709a04d71440ef3df6ebbe204672f411c8b6"
      },
      {
        "model_format": "gptq",
        "model_size_in_billions": 7,
        "quantizations": [
          "Int4"
        ],
        "model_id": "ModelCloud/internlm-2.5-7b-chat-1m-gptq-4bit",
        "model_revision": "022e59cb30f03b271d56178478acb038b2b9b58c"
      },
      {
        "model_format": "ggufv2",
        "model_size_in_billions": 7,
        "quantizations": [
          "q2_k",
          "q3_k_m",
          "q4_0",
          "q4_k_m",
          "q5_0",
          "q5_k_m",
          "q6_k",
          "q8_0",
          "fp16"
        ],
        "model_id": "internlm/internlm2_5-7b-chat-1m-gguf",
        "model_file_name_template": "internlm2_5-7b-chat-1m-{quantization}.gguf"
      }
    ],
    "chat_template": "{{ '<s>' }}{% for message in messages %}{{'<|im_start|>' + message['role'] + '\n' + message['content'] + '<|im_end|>' + '\n'}}{% endfor %}{% if add_generation_prompt %}{{ '<|im_start|>assistant\n' }}{% endif %}",
    "stop_token_ids": [
      2,
      92542
    ],
    "stop": [
      "</s>",
      "<|im_end|>"
    ]
  },
  {
    "version":1,
    "context_length":2048,
    "model_name":"OmniLMM",
    "model_lang":[
      "en",
      "zh"
    ],
    "model_ability":[
      "chat",
      "vision"
    ],
    "model_description":"OmniLMM is a family of open-source large multimodal models (LMMs) adept at vision & language modeling.",
    "model_specs":[
      {
        "model_format":"pytorch",
        "model_size_in_billions":3,
        "quantizations":[
          "none"
        ],
        "model_id":"openbmb/MiniCPM-V",
        "model_revision":"bec7d1cd1c9e804c064ec291163e40624825eaaa"
      },
      {
        "model_format":"pytorch",
        "model_size_in_billions":12,
        "quantizations":[
          "none"
        ],
        "model_id":"openbmb/OmniLMM-12B",
        "model_revision":"ef62bae5af34be653b9801037cd613e05ab24fdc"
      }
    ],
    "chat_template": "",
    "stop_token_ids": [
      2
    ],
    "stop": [
      "</s>"
    ]
  },
  {
    "version":1,
    "context_length":8192,
    "model_name":"MiniCPM-Llama3-V-2_5",
    "model_lang":[
      "en",
      "zh"
    ],
    "model_ability":[
      "chat",
      "vision"
    ],
    "model_description":"MiniCPM-Llama3-V 2.5 is the latest model in the MiniCPM-V series. The model is built on SigLip-400M and Llama3-8B-Instruct with a total of 8B parameters.",
    "model_specs":[
      {
        "model_format":"pytorch",
        "model_size_in_billions":8,
        "quantizations":[
          "none"
        ],
        "model_id":"openbmb/MiniCPM-Llama3-V-2_5",
        "model_revision":"285a637ba8a30a0660dfcccad16f9a864f75abfd"
      },
      {
        "model_format":"pytorch",
        "model_size_in_billions":8,
        "quantizations":[
          "int4"
        ],
        "model_id":"openbmb/MiniCPM-Llama3-V-2_5-{quantization}",
        "model_revision":"f92aff28552de35de3be204e8fe292dd4824e544"
      }
    ],
    "chat_template": "{% set loop_messages = messages %}{% for message in loop_messages %}{% set content = '<|start_header_id|>' + message['role'] + '<|end_header_id|>\n\n'+ message['content'] | trim + '<|eot_id|>' %}{% if loop.index0 == 0 %}{% set content = '<|begin_of_text|>' + content %}{% endif %}{{ content }}{% endfor %}{{ '<|start_header_id|>assistant<|end_header_id|>\n\n' }}",
    "stop_token_ids": [
      128001
    ],
    "stop": [
      "<|end_of_text|>"
    ]
  },
  {
    "version":1,
    "context_length":32768,
    "model_name":"MiniCPM-V-2.6",
    "model_lang":[
      "en",
      "zh"
    ],
    "model_ability":[
      "chat",
      "vision"
    ],
    "model_description":"MiniCPM-V 2.6 is the latest model in the MiniCPM-V series. The model is built on SigLip-400M and Qwen2-7B with a total of 8B parameters.",
    "model_specs":[
      {
        "model_format":"pytorch",
        "model_size_in_billions":8,
        "quantizations":[
          "none"
        ],
        "model_id":"openbmb/MiniCPM-V-2_6",
        "model_revision":"3f7a8da1b7a8b928b5ee229fae33cf43fd64cf31"
      },
      {
        "model_format":"pytorch",
        "model_size_in_billions":8,
        "quantizations":[
          "4-bit"
        ],
        "model_id":"openbmb/MiniCPM-V-2_6-int4",
        "model_revision":"051e2df6505f1fc4305f2c9bd42ed90db8bf4874"
      }
    ],
    "chat_template": "{% for message in messages %}{% if loop.first and messages[0]['role'] != 'system' %}{{ '<|im_start|>system\nYou are a helpful assistant.<|im_end|>\n' }}{% endif %}{{'<|im_start|>' + message['role'] + '\n' + message['content'] + '<|im_end|>' + '\n'}}{% endfor %}{% if add_generation_prompt %}{{ '<|im_start|>assistant\n' }}{% endif %}",
    "stop_token_ids": [
      151645,
      151643
    ],
    "stop": [
      "<|im_end|>",
      "<|endoftext|>"
    ]
  },
  {
    "version": 1,
    "context_length": 4096,
    "model_name": "qwen-vl-chat",
    "model_lang": [
      "en",
      "zh"
    ],
    "model_ability": [
      "chat",
      "vision"
    ],
    "model_description": "Qwen-VL-Chat supports more flexible interaction, such as multiple image inputs, multi-round question answering, and creative capabilities.",
    "model_specs": [
      {
        "model_format": "pytorch",
        "model_size_in_billions": 7,
        "quantizations": [
          "none"
        ],
        "model_id": "Qwen/Qwen-VL-Chat",
        "model_revision": "6665c780ade5ff3f08853b4262dcb9c8f9598d42"
      },
      {
        "model_format": "gptq",
        "model_size_in_billions": 7,
        "quantizations": [
          "Int4"
        ],
        "model_id": "Qwen/Qwen-VL-Chat-{quantization}",
        "model_revision": "5d3a5aa033ed2c502300d426c81cc5b13bcd1409"
      }
    ],
    "chat_template": "",
    "stop_token_ids": [
      151643,
      151644,
      151645
    ],
    "stop": [
      "<|endoftext|>",
      "<|im_start|>",
      "<|im_end|>"
    ]
  },
  {
    "version": 1,
    "context_length": 4096,
    "model_name": "orion-chat",
    "model_lang": [
      "en",
      "zh"
    ],
    "model_ability": [
      "chat"
    ],
    "model_description": "Orion-14B series models are open-source multilingual large language models trained from scratch by OrionStarAI.",
    "model_specs": [
      {
        "model_format": "pytorch",
        "model_size_in_billions": 14,
        "quantizations": [
          "none",
          "4-bit",
          "8-bit"
        ],
        "model_id": "OrionStarAI/Orion-14B-Chat",
        "model_revision": "ea6fb9b7e1917f3693935accbeb0bfecfd6552a7"
      },
      {
        "model_format": "awq",
        "model_size_in_billions": 14,
        "quantizations": [
          "Int4"
        ],
        "model_id": "OrionStarAI/Orion-14B-Chat-{quantization}"
      }
    ],
    "chat_template": "{% for message in messages %}{% if loop.first %}{{ '<s>' }}{% endif %}{% if message['role'] == 'user' %}{{ 'Human: ' + message['content'] + '\n\nAssistant: ' + '</s>' }}{% elif message['role'] == 'assistant' %}{{ message['content'] + '</s>' }}{% endif %}{% endfor %}",
    "stop_token_ids": [
      1,
      2,
      0
    ],
    "stop": [
      "<s>",
      "</s>",
      "<unk>"
    ]
  },
  {
    "version": 1,
    "context_length": 4096,
    "model_name": "orion-chat-rag",
    "model_lang": [
      "en",
      "zh"
    ],
    "model_ability": [
      "chat"
    ],
    "model_description": "Orion-14B series models are open-source multilingual large language models trained from scratch by OrionStarAI.",
    "model_specs": [
      {
        "model_format": "pytorch",
        "model_size_in_billions": 14,
        "quantizations": [
          "none",
          "4-bit",
          "8-bit"
        ],
        "model_id": "OrionStarAI/Orion-14B-Chat-RAG",
        "model_revision": "eba2e20808407fb431a76b90d5d506e04a0325f2"
      }
    ],
    "chat_template": "{% for message in messages %}{% if loop.first %}{{ '<s>' }}{% endif %}{% if message['role'] == 'user' %}{{ 'Human: ' + message['content'] + '\n\nAssistant: ' + '</s>' }}{% elif message['role'] == 'assistant' %}{{ message['content'] + '</s>' }}{% endif %}{% endfor %}",
    "stop_token_ids": [
      1,
      2,
      0
    ],
    "stop": [
      "<s>",
      "</s>",
      "<unk>"
    ]
  },
  {
    "version": 1,
    "context_length": 4096,
    "model_name": "yi-vl-chat",
    "model_lang": [
      "en",
      "zh"
    ],
    "model_ability": [
      "chat",
      "vision"
    ],
    "model_description": "Yi Vision Language (Yi-VL) model is the open-source, multimodal version of the Yi Large Language Model (LLM) series, enabling content comprehension, recognition, and multi-round conversations about images.",
    "model_specs": [
      {
        "model_format": "pytorch",
        "model_size_in_billions": 6,
        "quantizations": [
          "none"
        ],
        "model_id": "01-ai/Yi-VL-6B",
        "model_revision": "897c938da1ec860330e2ba2d425ab3004495ba38"
      },
      {
        "model_format": "pytorch",
        "model_size_in_billions": 34,
        "quantizations": [
          "none"
        ],
        "model_id": "01-ai/Yi-VL-34B",
        "model_revision": "ea29a9a430f27893e780366dae81d4ca5ebab561"
      }
    ],
    "chat_template": "{% if not add_generation_prompt is defined %}{% set add_generation_prompt = false %}{% endif %}{% for message in messages %}{{'<|im_start|>' + message['role'] + '\n' + message['content'] + '<|im_end|>' + '\n'}}{% endfor %}{% if add_generation_prompt %}{{ '<|im_start|>assistant\n' }}{% endif %}",
    "stop_token_ids": [
      2,
      6,
      7,
      8
    ],
    "stop": [
      "<|endoftext|>",
      "<|im_start|>",
      "<|im_end|>",
      "<|im_sep|>"
    ]
  },
  {
    "version": 1,
    "context_length": 8192,
    "model_name": "gemma-it",
    "model_lang": [
      "en"
    ],
    "model_ability": [
      "chat"
    ],
    "model_description": "Gemma is a family of lightweight, state-of-the-art open models from Google, built from the same research and technology used to create the Gemini models.",
    "model_specs": [
      {
        "model_format": "pytorch",
        "model_size_in_billions": 2,
        "quantizations": [
          "none",
          "4-bit",
          "8-bit"
        ],
        "model_id": "google/gemma-2b-it"
      },
      {
        "model_format": "pytorch",
        "model_size_in_billions": 7,
        "quantizations": [
          "none",
          "4-bit",
          "8-bit"
        ],
        "model_id": "google/gemma-7b-it"
      }
    ],
    "chat_template": "{{ '<bos>' }}{% if messages[0]['role'] == 'system' %}{{ raise_exception('System role not supported') }}{% endif %}{% for message in messages %}{% if (message['role'] == 'user') != (loop.index0 % 2 == 0) %}{{ raise_exception('Conversation roles must alternate user/assistant/user/assistant/...') }}{% endif %}{% if (message['role'] == 'assistant') %}{% set role = 'model' %}{% else %}{% set role = message['role'] %}{% endif %}{{ '<start_of_turn>' + role + '\n' + message['content'] | trim + '<end_of_turn>\n' }}{% endfor %}{% if add_generation_prompt %}{{'<start_of_turn>model\n'}}{% endif %}",
    "stop_token_ids": [
      1,
      106,
      107
    ],
    "stop": [
      "<eos>",
      "<end_of_turn>",
      "<start_of_turn>"
    ]
  },
  {
    "version": 1,
    "context_length": 8192,
    "model_name": "gemma-2-it",
    "model_lang": [
      "en"
    ],
    "model_ability": [
      "chat"
    ],
    "model_description": "Gemma is a family of lightweight, state-of-the-art open models from Google, built from the same research and technology used to create the Gemini models.",
    "model_specs": [
      {
        "model_format": "pytorch",
        "model_size_in_billions": 2,
        "quantizations": [
          "none",
          "4-bit",
          "8-bit"
        ],
        "model_id": "google/gemma-2-2b-it"
      },
      {
        "model_format": "pytorch",
        "model_size_in_billions": 9,
        "quantizations": [
          "none",
          "4-bit",
          "8-bit"
        ],
        "model_id": "google/gemma-2-9b-it"
      },
      {
        "model_format": "pytorch",
        "model_size_in_billions": 27,
        "quantizations": [
          "none",
          "4-bit",
          "8-bit"
        ],
        "model_id": "google/gemma-2-27b-it"
      },
      {
        "model_format": "ggufv2",
        "model_size_in_billions": 2,
        "quantizations": [
          "Q3_K_L",
          "Q4_K_M",
          "Q4_K_S",
          "Q5_K_M",
          "Q5_K_S",
          "Q6_K",
          "Q6_K_L",
          "Q8_0",
          "f32"
        ],
        "model_id": "bartowski/gemma-2-2b-it-GGUF",
        "model_file_name_template": "gemma-2-2b-it-{quantization}.gguf"
      },
      {
        "model_format": "ggufv2",
        "model_size_in_billions": 9,
        "quantizations": [
          "Q2_K",
          "Q2_K_L",
          "Q3_K_L",
          "Q3_K_M",
          "Q3_K_S",
          "Q4_K_L",
          "Q4_K_M",
          "Q4_K_S",
          "Q5_K_L",
          "Q5_K_M",
          "Q5_K_S",
          "Q6_K",
          "Q6_K_L",
          "Q8_0",
          "f32"
        ],
        "model_id": "bartowski/gemma-2-9b-it-GGUF",
        "model_file_name_template": "gemma-2-9b-it-{quantization}.gguf"
      },
      {
        "model_format": "ggufv2",
        "model_size_in_billions": 27,
        "quantizations": [
          "Q2_K",
          "Q2_K_L",
          "Q3_K_L",
          "Q3_K_M",
          "Q3_K_S",
          "Q4_K_L",
          "Q4_K_M",
          "Q4_K_S",
          "Q5_K_L",
          "Q5_K_M",
          "Q5_K_S",
          "Q6_K",
          "Q6_K_L",
          "Q8_0",
          "f32"
        ],
        "model_id": "bartowski/gemma-2-27b-it-GGUF",
        "model_file_name_template": "gemma-2-27b-it-{quantization}.gguf"
      },
      {
        "model_format": "mlx",
        "model_size_in_billions": 2,
        "quantizations": [
          "4bit"
        ],
        "model_id": "mlx-community/gemma-2-2b-it-4bit"
      },
      {
        "model_format": "mlx",
        "model_size_in_billions": 2,
        "quantizations": [
          "8bit"
        ],
        "model_id": "mlx-community/gemma-2-2b-it-8bit"
      },
      {
        "model_format": "mlx",
        "model_size_in_billions": 2,
        "quantizations": [
          "None"
        ],
        "model_id": "mlx-community/gemma-2-2b-it"
      },
      {
        "model_format": "mlx",
        "model_size_in_billions": 9,
        "quantizations": [
          "4bit"
        ],
        "model_id": "mlx-community/gemma-2-9b-it-4bit"
      },
      {
        "model_format": "mlx",
        "model_size_in_billions": 9,
        "quantizations": [
          "8bit"
        ],
        "model_id": "mlx-community/gemma-2-9b-it-8bit"
      },
      {
        "model_format": "mlx",
        "model_size_in_billions": 9,
        "quantizations": [
          "None"
        ],
        "model_id": "mlx-community/gemma-2-9b-it-fp16"
      },
      {
        "model_format": "mlx",
        "model_size_in_billions": 27,
        "quantizations": [
          "4bit"
        ],
        "model_id": "mlx-community/gemma-2-27b-it-4bit"
      },
      {
        "model_format": "mlx",
        "model_size_in_billions": 27,
        "quantizations": [
          "8bit"
        ],
        "model_id": "mlx-community/gemma-2-27b-it-8bit"
      },
      {
        "model_format": "mlx",
        "model_size_in_billions": 27,
        "quantizations": [
          "None"
        ],
        "model_id": "mlx-community/gemma-2-27b-it-fp16"
      }
    ],
    "chat_template": "{{ '<bos>' }}{% if messages[0]['role'] == 'system' %}{{ raise_exception('System role not supported') }}{% endif %}{% for message in messages %}{% if (message['role'] == 'user') != (loop.index0 % 2 == 0) %}{{ raise_exception('Conversation roles must alternate user/assistant/user/assistant/...') }}{% endif %}{% if (message['role'] == 'assistant') %}{% set role = 'model' %}{% else %}{% set role = message['role'] %}{% endif %}{{ '<start_of_turn>' + role + '\n' + message['content'] | trim + '<end_of_turn>\n' }}{% endfor %}{% if add_generation_prompt %}{{'<start_of_turn>model\n'}}{% endif %}",
    "stop_token_ids": [
      1,
      106,
      107
    ],
    "stop": [
      "<eos>",
      "<end_of_turn>",
      "<start_of_turn>"
    ]
  },
  {
    "version": 1,
    "context_length": 4096,
    "model_name": "platypus2-70b-instruct",
    "model_lang": [
      "en"
    ],
    "model_ability": [
      "generate"
    ],
    "model_description": "Platypus-70B-instruct is a merge of garage-bAInd/Platypus2-70B and upstage/Llama-2-70b-instruct-v2.",
    "model_specs": [
      {
        "model_format": "pytorch",
        "model_size_in_billions": 70,
        "quantizations": [
          "none"
        ],
        "model_id": "garage-bAInd/Platypus2-70B-instruct",
        "model_revision": "31389b50953688e4e542be53e6d2ab04d5c34e87"
      }
    ]
  },
  {
    "version": 1,
    "context_length": 2048,
    "model_name": "aquila2",
    "model_lang": [
      "zh"
    ],
    "model_ability": [
      "generate"
    ],
    "model_description": "Aquila2 series models are the base language models",
    "model_specs": [
      {
        "model_format": "pytorch",
        "model_size_in_billions": 7,
        "quantizations": [
          "none"
        ],
        "model_id": "BAAI/Aquila2-7B",
        "model_revision": "9c76e143c6e9621689ca76e078c465b0dee75eb8"
      },
      {
        "model_format": "pytorch",
        "model_size_in_billions": 34,
        "quantizations": [
          "none"
        ],
        "model_id": "BAAI/Aquila2-34B",
        "model_revision": "356733caf6221e9dd898cde8ff189a98175526ec"
      },
      {
        "model_format": "pytorch",
        "model_size_in_billions": 70,
        "quantizations": [
          "none"
        ],
        "model_id": "BAAI/Aquila2-70B-Expr",
        "model_revision": "32a2897235541b9f5238bbe88f8d76a19993c0ba"
      }
    ]
  },
  {
    "version": 1,
    "context_length": 2048,
    "model_name": "aquila2-chat",
    "model_lang": [
      "zh"
    ],
    "model_ability": [
      "chat"
    ],
    "model_description": "Aquila2-chat series models are the chat models",
    "model_specs": [
      {
        "model_format": "pytorch",
        "model_size_in_billions": 7,
        "quantizations": [
          "none"
        ],
        "model_id": "BAAI/AquilaChat2-7B",
        "model_revision": "0d060c4edeb4e0febd81130c17f6868653184fb3"
      },
      {
        "model_format": "ggufv2",
        "model_size_in_billions": 34,
        "quantizations": [
          "Q2_K",
          "Q3_K_L",
          "Q3_K_M",
          "Q3_K_S",
          "Q4_0",
          "Q4_K_M",
          "Q4_K_S",
          "Q5_0",
          "Q5_K_M",
          "Q5_K_S",
          "Q6_K",
          "Q8_0"
        ],
        "model_id": "TheBloke/AquilaChat2-34B-GGUF",
        "model_file_name_template": "aquilachat2-34b.{quantization}.gguf"
      },
      {
        "model_format": "gptq",
        "model_size_in_billions": 34,
        "quantizations": [
          "Int4"
        ],
        "model_id": "TheBloke/AquilaChat2-34B-GPTQ",
        "model_revision": "9a9d21424f7db608be51df769885514ab6e052db"
      },
      {
        "model_format": "awq",
        "model_size_in_billions": "34",
        "quantizations": [
          "Int4"
        ],
        "model_id": "TheBloke/AquilaChat2-34B-AWQ",
        "model_revision": "ad1dec1c8adb7fa6cb07b7e261aaa04fccf1c4c0"
      },
      {
        "model_format": "pytorch",
        "model_size_in_billions": 34,
        "quantizations": [
          "none"
        ],
        "model_id": "BAAI/AquilaChat2-34B",
        "model_revision": "b9cd9c7436435ab9cfa5e4f009be2b0354979ca8"
      },
      {
        "model_format": "pytorch",
        "model_size_in_billions": 70,
        "quantizations": [
          "none"
        ],
        "model_id": "BAAI/AquilaChat2-70B-Expr",
        "model_revision": "0df19b6e10f1a19ca663f7cc1141aae10f1825f4"
      }
    ],
    "chat_template": "{% for item in messages %}{% if loop.first and item['role'] == 'system' %}{{ item['content'] + '\n' }}{% endif %}{% if item['role'] == 'user' %}{{ 'USER: ' + item['content'] + '\n' }}{% elif item['role'] == 'assistant' %}{{ 'ASSISTANT: ' + item['content'] + '\n' }}{% endif %}{% endfor %}{% if add_generation_prompt %}{{ 'ASSISTANT: ' }}{% endif %}",
    "stop_token_ids": [
      100006,
      100007
    ],
    "stop": [
      "[CLS]",
      "</s>"
    ]
  },
  {
    "version": 1,
    "context_length": 16384,
    "model_name": "aquila2-chat-16k",
    "model_lang": [
      "zh"
    ],
    "model_ability": [
      "chat"
    ],
    "model_description": "AquilaChat2-16k series models are the long-text chat models",
    "model_specs": [
      {
        "model_format": "pytorch",
        "model_size_in_billions": 7,
        "quantizations": [
          "none"
        ],
        "model_id": "BAAI/AquilaChat2-7B-16K",
        "model_revision": "fb46d48479d05086ccf6952f19018322fcbb54cd"
      },
      {
        "model_format": "ggufv2",
        "model_size_in_billions": 34,
        "quantizations": [
          "Q2_K",
          "Q3_K_L",
          "Q3_K_M",
          "Q3_K_S",
          "Q4_0",
          "Q4_K_M",
          "Q4_K_S",
          "Q5_0",
          "Q5_K_M",
          "Q5_K_S",
          "Q6_K",
          "Q8_0"
        ],
        "model_id": "TheBloke/AquilaChat2-34B-16K-GGUF",
        "model_file_name_template": "aquilachat2-34b-16k.{quantization}.gguf"
      },
      {
        "model_format": "gptq",
        "model_size_in_billions": 34,
        "quantizations": [
          "Int4"
        ],
        "model_id": "TheBloke/AquilaChat2-34B-16K-GPTQ",
        "model_revision": "0afa1c2a55a4ee1a6f0dba81d9ec296dc7936b91"
      },
      {
        "model_format": "awq",
        "model_size_in_billions": 34,
        "quantizations": [
          "Int4"
        ],
        "model_id": "TheBloke/AquilaChat2-34B-16K-AWQ",
        "model_revision": "db7403ca492416903c84a7a38b11cb5506de48b1"
      },
      {
        "model_format": "pytorch",
        "model_size_in_billions": 34,
        "quantizations": [
          "none"
        ],
        "model_id": "BAAI/AquilaChat2-34B-16K",
        "model_revision": "a06fd164c7170714924d2881c61c8348425ebc94"
      }
    ],
    "chat_template": "{% for item in messages %}{% if loop.first and item['role'] == 'system' %}{{ item['content'] + '\n' }}{% endif %}{% if item['role'] == 'user' %}{{ 'USER: ' + item['content'] + '\n' }}{% elif item['role'] == 'assistant' %}{{ 'ASSISTANT: ' + item['content'] + '\n' }}{% endif %}{% endfor %}{% if add_generation_prompt %}{{ 'ASSISTANT: ' }}{% endif %}",
    "stop_token_ids": [
      100006,
      100007
    ],
    "stop": [
      "[CLS]",
      "</s>"
    ]
  },
  {
    "version": 1,
    "context_length": 4096,
    "model_name": "minicpm-2b-sft-bf16",
    "model_lang": [
      "zh"
    ],
    "model_ability": [
      "chat"
    ],
    "model_description": "MiniCPM is an End-Size LLM developed by ModelBest Inc. and TsinghuaNLP, with only 2.4B parameters excluding embeddings.",
    "model_specs": [
      {
        "model_format": "pytorch",
        "model_size_in_billions": 2,
        "quantizations": [
          "none"
        ],
        "model_id": "openbmb/MiniCPM-2B-sft-bf16",
        "model_revision": "fe1d74027ebdd81cef5f815fa3a2d432a6b5de2a"
      }
    ],
    "chat_template": "{% for message in messages %}{% if message['role'] == 'user' %}{{'<用户>' + message['content'].strip() + '<AI>'}}{% else %}{{message['content'].strip()}}{% endif %}{% endfor %}",
    "stop_token_ids": [
      1,
      2
    ],
    "stop": [
      "<s>",
      "</s>"
    ]
  },
  {
    "version": 1,
    "context_length": 4096,
    "model_name": "minicpm-2b-sft-fp32",
    "model_lang": [
      "zh"
    ],
    "model_ability": [
      "chat"
    ],
    "model_description": "MiniCPM is an End-Size LLM developed by ModelBest Inc. and TsinghuaNLP, with only 2.4B parameters excluding embeddings.",
    "model_specs": [
      {
        "model_format": "pytorch",
        "model_size_in_billions": 2,
        "quantizations": [
          "none"
        ],
        "model_id": "openbmb/MiniCPM-2B-sft-fp32",
        "model_revision": "35b90dd57d977b6e5bc4907986fa5b77aa15a82e"
      }
    ],
    "chat_template": "{% for message in messages %}{% if message['role'] == 'user' %}{{'<用户>' + message['content'].strip() + '<AI>'}}{% else %}{{message['content'].strip()}}{% endif %}{% endfor %}",
    "stop_token_ids": [
      1,
      2
    ],
    "stop": [
      "<s>",
      "</s>"
    ]
  },
  {
    "version": 1,
    "context_length": 4096,
    "model_name": "minicpm-2b-dpo-bf16",
    "model_lang": [
      "zh"
    ],
    "model_ability": [
      "chat"
    ],
    "model_description": "MiniCPM is an End-Size LLM developed by ModelBest Inc. and TsinghuaNLP, with only 2.4B parameters excluding embeddings.",
    "model_specs": [
      {
        "model_format": "pytorch",
        "model_size_in_billions": 2,
        "quantizations": [
          "none"
        ],
        "model_id": "openbmb/MiniCPM-2B-dpo-bf16",
        "model_revision": "f4a3ba49f3f18695945c2a7c12400d4da99da498"
      }
    ],
    "chat_template": "{% for message in messages %}{% if message['role'] == 'user' %}{{'<用户>' + message['content'].strip() + '<AI>'}}{% else %}{{message['content'].strip()}}{% endif %}{% endfor %}",
    "stop_token_ids": [
      1,
      2
    ],
    "stop": [
      "<s>",
      "</s>"
    ]
  },
  {
    "version": 1,
    "context_length": 4096,
    "model_name": "minicpm-2b-dpo-fp16",
    "model_lang": [
      "zh"
    ],
    "model_ability": [
      "chat"
    ],
    "model_description": "MiniCPM is an End-Size LLM developed by ModelBest Inc. and TsinghuaNLP, with only 2.4B parameters excluding embeddings.",
    "model_specs": [
      {
        "model_format": "pytorch",
        "model_size_in_billions": 2,
        "quantizations": [
          "none"
        ],
        "model_id": "openbmb/MiniCPM-2B-dpo-fp16",
        "model_revision": "e7a50289e4f839674cf8d4a5a2ce032ccacf64ac"
      }
    ],
    "chat_template": "{% for message in messages %}{% if message['role'] == 'user' %}{{'<用户>' + message['content'].strip() + '<AI>'}}{% else %}{{message['content'].strip()}}{% endif %}{% endfor %}",
    "stop_token_ids": [
      1,
      2
    ],
    "stop": [
      "<s>",
      "</s>"
    ]
  },
  {
    "version": 1,
    "context_length": 4096,
    "model_name": "minicpm-2b-dpo-fp32",
    "model_lang": [
      "zh"
    ],
    "model_ability": [
      "chat"
    ],
    "model_description": "MiniCPM is an End-Size LLM developed by ModelBest Inc. and TsinghuaNLP, with only 2.4B parameters excluding embeddings.",
    "model_specs": [
      {
        "model_format": "pytorch",
        "model_size_in_billions": 2,
        "quantizations": [
          "none"
        ],
        "model_id": "openbmb/MiniCPM-2B-dpo-fp32",
        "model_revision": "b560a1593779b735a84a6daf72fba96ae38da288"
      }
    ],
    "chat_template": "{% for message in messages %}{% if message['role'] == 'user' %}{{'<用户>' + message['content'].strip() + '<AI>'}}{% else %}{{message['content'].strip()}}{% endif %}{% endfor %}",
    "stop_token_ids": [
      1,
      2
    ],
    "stop": [
      "<s>",
      "</s>"
    ]
  },
  {
    "version": 1,
    "context_length": 8192,
    "model_name": "seallm_v2",
    "model_lang": [
      "en",
      "zh",
      "vi",
      "id",
      "th",
      "ms",
      "km",
      "lo",
      "my",
      "tl"
    ],
    "model_ability": [
      "generate"
    ],
    "model_description": "We introduce SeaLLM-7B-v2, the state-of-the-art multilingual LLM for Southeast Asian (SEA) languages",
    "model_specs": [
      {
        "model_format": "pytorch",
        "model_size_in_billions": 7,
        "quantizations": [
          "none"
        ],
        "model_id": "SeaLLMs/SeaLLM-7B-v2",
        "model_revision": "f1bd48e0d75365c24a3c5ad006b2d0a0c9dca30f"
      },
      {
        "model_format": "ggufv2",
        "model_size_in_billions": 7,
        "quantizations": [
          "Q4_0",
          "Q8_0"
        ],
        "model_id": "SeaLLMs/SeaLLM-7B-v2-gguf",
        "model_file_name_template": "SeaLLM-7B-v2.{quantization}.gguf"
      }
    ]
  },
  {
    "version": 1,
    "context_length": 8192,
    "model_name": "seallm_v2.5",
    "model_lang": [
      "en",
      "zh",
      "vi",
      "id",
      "th",
      "ms",
      "km",
      "lo",
      "my",
      "tl"
    ],
    "model_ability": [
      "generate"
    ],
    "model_description": "We introduce SeaLLM-7B-v2.5, the state-of-the-art multilingual LLM for Southeast Asian (SEA) languages",
    "model_specs": [
      {
        "model_format": "pytorch",
        "model_size_in_billions": 7,
        "quantizations": [
          "none"
        ],
        "model_id": "SeaLLMs/SeaLLM-7B-v2.5",
        "model_revision": "c54a8eb8e2d58c5a680bfbbe3a7ae71753bb644b"
      },
      {
        "model_format": "ggufv2",
        "model_size_in_billions": 7,
        "quantizations": [
          "Q4_K_M",
          "Q8_0"
        ],
        "model_id": "SeaLLMs/SeaLLM-7B-v2.5-GGUF",
        "model_file_name_template": "SeaLLM-7B-v2.5.{quantization}.gguf"
      }
    ]
  },
  {
    "version": 1,
    "context_length": 131072,
    "model_name": "c4ai-command-r-v01",
    "model_lang": [
      "en",
      "fr",
      "de",
      "es",
      "it",
      "pt",
      "ja",
      "ko",
      "zh",
      "ar"
    ],
    "model_ability": [
      "chat"
    ],
    "model_description": "C4AI Command-R(+) is a research release of a 35 and 104 billion parameter highly performant generative model.",
    "model_specs": [
      {
        "model_format": "pytorch",
        "model_size_in_billions": 35,
        "quantizations": [
          "none"
        ],
        "model_id": "CohereForAI/c4ai-command-r-v01",
        "model_revision": "16881ccde1c68bbc7041280e6a66637bc46bfe88"
      },
      {
        "model_format": "pytorch",
        "model_size_in_billions": 35,
        "quantizations": [
          "4-bit"
        ],
        "model_id": "CohereForAI/c4ai-command-r-v01-4bit",
        "model_revision": "f2e87936a146643c9dd143422dcafb9cb1552611"
      },
      {
        "model_format": "ggufv2",
        "model_size_in_billions": 35,
        "quantizations": [
          "Q2_K",
          "Q3_K_L",
          "Q3_K_M",
          "Q3_K_S",
          "Q4_0",
          "Q4_K_M",
          "Q4_K_S",
          "Q5_0",
          "Q5_K_M",
          "Q5_K_S",
          "Q6_K",
          "Q8_0"
        ],
        "model_id": "andrewcanis/c4ai-command-r-v01-GGUF",
        "model_file_name_template": "c4ai-command-r-v01-{quantization}.gguf"
      },
      {
        "model_format": "pytorch",
        "model_size_in_billions": 104,
        "quantizations": [
          "none"
        ],
        "model_id": "CohereForAI/c4ai-command-r-plus",
        "model_revision": "ba7f1d954c9d1609013677d87e4142ab95c34e62"
      },
      {
        "model_format": "pytorch",
        "model_size_in_billions": 104,
        "quantizations": [
          "4-bit"
        ],
        "model_id": "CohereForAI/c4ai-command-r-plus-4bit",
        "model_revision": "bb63b5b7005ecedb30b0cfd0d5953b02a5817f7b"
      },
      {
        "model_format": "gptq",
        "model_size_in_billions": 104,
        "quantizations": [
          "Int4"
        ],
        "model_id": "alpindale/c4ai-command-r-plus-GPTQ",
        "model_revision": "35febfc08f723ac0df32480eb4af349a7d08656e"
      }
    ],
    "chat_template": "{{ '<BOS_TOKEN>' }}{% if messages[0]['role'] == 'system' %}{% set loop_messages = messages[1:] %}{% set system_message = messages[0]['content'] %}{% elif false == true %}{% set loop_messages = messages %}{% set system_message = 'You are Command-R, a brilliant, sophisticated, AI-assistant trained to assist human users by providing thorough responses. You are trained by Cohere.' %}{% else %}{% set loop_messages = messages %}{% set system_message = false %}{% endif %}{% if system_message != false %}{{ '<|START_OF_TURN_TOKEN|><|SYSTEM_TOKEN|>' + system_message + '<|END_OF_TURN_TOKEN|>' }}{% endif %}{% for message in loop_messages %}{% if (message['role'] == 'user') != (loop.index0 % 2 == 0) %}{{ raise_exception('Conversation roles must alternate user/assistant/user/assistant/...') }}{% endif %}{% set content = message['content'] %}{% if message['role'] == 'user' %}{{ '<|START_OF_TURN_TOKEN|><|USER_TOKEN|>' + content.strip() + '<|END_OF_TURN_TOKEN|>' }}{% elif message['role'] == 'assistant' %}{{ '<|START_OF_TURN_TOKEN|><|CHATBOT_TOKEN|>'  + content.strip() + '<|END_OF_TURN_TOKEN|>' }}{% endif %}{% endfor %}{% if add_generation_prompt %}{{ '<|START_OF_TURN_TOKEN|><|CHATBOT_TOKEN|>' }}{% endif %}",
    "stop_token_ids": [
      6,
      255001
    ],
    "stop": [
      "<EOS_TOKEN>",
      "<|END_OF_TURN_TOKEN|>"
    ]
  },
  {
    "version": 1,
    "context_length": 4096,
    "model_name": "Starling-LM",
    "model_lang": [
      "en",
      "zh"
    ],
    "model_ability": [
      "chat"
    ],
    "model_description": "We introduce Starling-7B, an open large language model (LLM) trained by Reinforcement Learning from AI Feedback (RLAIF). The model harnesses the power of our new GPT-4 labeled ranking dataset",
    "model_specs": [
      {
        "model_format": "pytorch",
        "model_size_in_billions": 7,
        "quantizations": [
          "4-bit",
          "8-bit",
          "none"
        ],
        "model_id": "berkeley-nest/Starling-LM-7B-alpha",
        "model_revision": "1dddf3b95bc1391f6307299eb1c162c194bde9bd"
      }
    ],
    "chat_template": "ssage in messages %}{{ 'GPT4 Correct ' + message['role'].title() + ': ' + message['content'] + '<|end_of_turn|>'}}{% endfor %}{% if add_generation_prompt %}{{ 'GPT4 Correct Assistant:' }}{% endif %}",
    "stop_token_ids": [
      2,
      32000
    ],
    "stop": [
      "</s>",
      "<|end_of_turn|>"
    ]
  },
  {
    "version": 1,
    "context_length": 32768,
    "model_name": "internvl-chat",
    "model_lang": [
        "en",
        "zh"
    ],
    "model_ability": [
        "chat",
        "vision"
    ],
    "model_description": "InternVL 1.5 is an open-source multimodal large language model (MLLM) to bridge the capability gap between open-source and proprietary commercial models in multimodal understanding. ",
    "model_specs": [
      {
          "model_format": "pytorch",
          "model_size_in_billions": 2,
          "quantizations": [
            "4-bit",
            "8-bit",
            "none"
          ],
          "model_id": "OpenGVLab/Mini-InternVL-Chat-2B-V1-5",
          "model_revision": "ecbbd21dcf38caa74d925967b997167b0c7b3f47"
        },
        {
          "model_format": "pytorch",
          "model_size_in_billions": 4,
          "quantizations": [
            "4-bit",
            "8-bit",
            "none"
          ],
          "model_id": "OpenGVLab/Mini-InternVL-Chat-4B-V1-5",
          "model_revision": "ce1559ddf9d87f5130aa5233b0e93b95e4e4161a"
        },
        {
          "model_format": "pytorch",
          "model_size_in_billions": 26,
          "quantizations": [
            "4-bit",
            "8-bit",
            "none"
          ],
          "model_id": "OpenGVLab/InternVL-Chat-V1-5",
          "model_revision": "9db32d9127cac0c85961e169d75da57a18a847b1"
        }
    ],
    "chat_template": "{{ '<s>' }}{% for message in messages %}{{'<|im_start|>' + message['role'] + '\n' + message['content'] + '<|im_end|>' + '\n'}}{% endfor %}{% if add_generation_prompt %}{{ '<|im_start|>assistant\n' }}{% endif %}",
    "stop_token_ids": [
      2,
      92542,
      92543
    ],
    "stop": [
      "</s>",
      "<|im_end|>",
      "<|im_start|>"
    ]
  },
  {
    "version": 1,
    "context_length": 32768,
    "model_name": "internvl2",
    "model_lang": [
        "en",
        "zh"
    ],
    "model_ability": [
        "chat",
        "vision"
    ],
    "model_description": "InternVL 2 is an open-source multimodal large language model (MLLM) to bridge the capability gap between open-source and proprietary commercial models in multimodal understanding. ",
    "model_specs": [
      {
          "model_format": "pytorch",
          "model_size_in_billions": 1,
          "quantizations": [
            "4-bit",
            "8-bit",
            "none"
          ],
          "model_id": "OpenGVLab/InternVL2-1B"
        },
        {
          "model_format": "pytorch",
          "model_size_in_billions": 2,
          "quantizations": [
            "4-bit",
            "8-bit",
            "none"
          ],
          "model_id": "OpenGVLab/InternVL2-2B"
        },
        {
          "model_format": "awq",
          "model_size_in_billions": 2,
          "quantizations": [
            "Int4"
          ],
          "model_id": "OpenGVLab/InternVL2-2B-AWQ"
        },
        {
          "model_format": "pytorch",
          "model_size_in_billions": 4,
          "quantizations": [
            "4-bit",
            "8-bit",
            "none"
          ],
          "model_id": "OpenGVLab/InternVL2-4B"
        },
        {
          "model_format": "pytorch",
          "model_size_in_billions": 8,
          "quantizations": [
            "4-bit",
            "8-bit",
            "none"
          ],
          "model_id": "OpenGVLab/InternVL2-8B"
        },
        {
          "model_format": "awq",
          "model_size_in_billions": 8,
          "quantizations": [
            "Int4"
          ],
          "model_id": "OpenGVLab/InternVL2-8B-AWQ"
        },
        {
          "model_format": "pytorch",
          "model_size_in_billions": 26,
          "quantizations": [
            "4-bit",
            "8-bit",
            "none"
          ],
          "model_id": "OpenGVLab/InternVL2-26B"
        },
        {
          "model_format": "awq",
          "model_size_in_billions": 26,
          "quantizations": [
            "Int4"
          ],
          "model_id": "OpenGVLab/InternVL2-26B-AWQ"
        },
        {
          "model_format": "pytorch",
          "model_size_in_billions": 40,
          "quantizations": [
            "4-bit",
            "8-bit",
            "none"
          ],
          "model_id": "OpenGVLab/InternVL2-40B"
        },
        {
          "model_format": "awq",
          "model_size_in_billions": 40,
          "quantizations": [
            "Int4"
          ],
          "model_id": "OpenGVLab/InternVL2-40B-AWQ"
        },
        {
          "model_format": "pytorch",
          "model_size_in_billions": 76,
          "quantizations": [
            "4-bit",
            "8-bit",
            "none"
          ],
          "model_id": "OpenGVLab/InternVL2-Llama3-76B"
        },
        {
          "model_format": "awq",
          "model_size_in_billions": 76,
          "quantizations": [
            "Int4"
          ],
          "model_id": "OpenGVLab/InternVL2-Llama3-76B-AWQ"
        }
    ],
    "chat_template": "{% for message in messages %}{% if loop.first and messages[0]['role'] != 'system' %}{{ '<|im_start|>system\nYou are a helpful assistant.<|im_end|>\n' }}{% endif %}{{'<|im_start|>' + message['role'] + '\n' + message['content'] + '<|im_end|>' + '\n'}}{% endfor %}{% if add_generation_prompt %}{{ '<|im_start|>assistant\n' }}{% endif %}",
    "stop_token_ids": [],
    "stop": []
  },
  {
    "version": 1,
    "context_length": 16384,
    "model_name": "InternVL2.5",
    "model_lang": [
        "en",
        "zh"
    ],
    "model_ability": [
        "chat",
        "vision"
    ],
    "model_description": "InternVL 2.5 is an open-source multimodal large language model (MLLM) to bridge the capability gap between open-source and proprietary commercial models in multimodal understanding. ",
    "model_specs": [
      {
          "model_format": "pytorch",
          "model_size_in_billions": 1,
          "quantizations": [
            "4-bit",
            "8-bit",
            "none"
          ],
          "model_id": "OpenGVLab/InternVL2_5-1B"
        },
        {
          "model_format": "pytorch",
          "model_size_in_billions": 2,
          "quantizations": [
            "4-bit",
            "8-bit",
            "none"
          ],
          "model_id": "OpenGVLab/InternVL2_5-2B"
        },
        {
          "model_format": "pytorch",
          "model_size_in_billions": 4,
          "quantizations": [
            "4-bit",
            "8-bit",
            "none"
          ],
          "model_id": "OpenGVLab/InternVL2_5-4B"
        },
        {
          "model_format": "awq",
          "model_size_in_billions": 4,
          "quantizations": [
            "Int4"
          ],
          "model_id": "OpenGVLab/InternVL2_5-4B-AWQ"
        },
        {
          "model_format": "pytorch",
          "model_size_in_billions": 8,
          "quantizations": [
            "4-bit",
            "8-bit",
            "none"
          ],
          "model_id": "OpenGVLab/InternVL2_5-8B"
        },
        {
          "model_format": "awq",
          "model_size_in_billions": 8,
          "quantizations": [
            "Int4"
          ],
          "model_id": "OpenGVLab/InternVL2_5-8B-AWQ"
        },
        {
          "model_format": "pytorch",
          "model_size_in_billions": 26,
          "quantizations": [
            "4-bit",
            "8-bit",
            "none"
          ],
          "model_id": "OpenGVLab/InternVL2_5-26B"
        },
        {
          "model_format": "awq",
          "model_size_in_billions": 26,
          "quantizations": [
            "Int4"
          ],
          "model_id": "OpenGVLab/InternVL2_5-26B-AWQ"
        },
        {
          "model_format": "pytorch",
          "model_size_in_billions": 38,
          "quantizations": [
            "4-bit",
            "8-bit",
            "none"
          ],
          "model_id": "OpenGVLab/InternVL2_5-38B"
        },
        {
          "model_format": "awq",
          "model_size_in_billions": 38,
          "quantizations": [
            "Int4"
          ],
          "model_id": "OpenGVLab/InternVL2_5-38B-AWQ"
        },
        {
          "model_format": "pytorch",
          "model_size_in_billions": 78,
          "quantizations": [
            "4-bit",
            "8-bit",
            "none"
          ],
          "model_id": "OpenGVLab/InternVL2_5-78B"
        },
        {
          "model_format": "awq",
          "model_size_in_billions": 78,
          "quantizations": [
            "Int4"
          ],
          "model_id": "OpenGVLab/InternVL2_5-78B-AWQ"
        }
    ],
    "chat_template": "{% for message in messages %}{% if loop.first and messages[0]['role'] != 'system' %}{{ '<|im_start|>system\nYou are a helpful assistant.<|im_end|>\n' }}{% endif %}{{'<|im_start|>' + message['role'] + '\n' + message['content'] + '<|im_end|>' + '\n'}}{% endfor %}{% if add_generation_prompt %}{{ '<|im_start|>assistant\n' }}{% endif %}",
    "stop_token_ids": [],
    "stop": []
  },
  {
    "version": 1,
    "context_length": 16384,
    "model_name": "InternVL2.5-MPO",
    "model_lang": [
        "en",
        "zh"
    ],
    "model_ability": [
        "chat",
        "vision"
    ],
    "model_description": "InternVL 2.5 is an open-source multimodal large language model (MLLM) to bridge the capability gap between open-source and proprietary commercial models in multimodal understanding. ",
    "model_specs": [
      {
          "model_format": "pytorch",
          "model_size_in_billions": 1,
          "quantizations": [
            "4-bit",
            "8-bit",
            "none"
          ],
          "model_id": "OpenGVLab/InternVL2_5-MPO-1B"
        },
        {
          "model_format": "pytorch",
          "model_size_in_billions": 2,
          "quantizations": [
            "4-bit",
            "8-bit",
            "none"
          ],
          "model_id": "OpenGVLab/InternVL2_5-MPO-2B"
        },
        {
          "model_format": "pytorch",
          "model_size_in_billions": 4,
          "quantizations": [
            "4-bit",
            "8-bit",
            "none"
          ],
          "model_id": "OpenGVLab/InternVL2_5-MPO-4B"
        },
        {
          "model_format": "awq",
          "model_size_in_billions": 4,
          "quantizations": [
            "Int4"
          ],
          "model_id": "OpenGVLab/InternVL2_5-4B-MPO-AWQ"
        },
        {
          "model_format": "pytorch",
          "model_size_in_billions": 8,
          "quantizations": [
            "4-bit",
            "8-bit",
            "none"
          ],
          "model_id": "OpenGVLab/InternVL2_5-MPO-8B"
        },
        {
          "model_format": "awq",
          "model_size_in_billions": 8,
          "quantizations": [
            "Int4"
          ],
          "model_id": "OpenGVLab/InternVL2_5-MPO-8B-AWQ"
        },
        {
          "model_format": "pytorch",
          "model_size_in_billions": 26,
          "quantizations": [
            "4-bit",
            "8-bit",
            "none"
          ],
          "model_id": "OpenGVLab/InternVL2_5-MPO-26B"
        },
        {
          "model_format": "awq",
          "model_size_in_billions": 26,
          "quantizations": [
            "Int4"
          ],
          "model_id": "OpenGVLab/InternVL2_5-MPO-26B-AWQ"
        },
        {
          "model_format": "pytorch",
          "model_size_in_billions": 38,
          "quantizations": [
            "4-bit",
            "8-bit",
            "none"
          ],
          "model_id": "OpenGVLab/InternVL2_5-MPO-38B"
        },
        {
          "model_format": "awq",
          "model_size_in_billions": 38,
          "quantizations": [
            "Int4"
          ],
          "model_id": "OpenGVLab/InternVL2_5-MPO-38B-AWQ"
        },
        {
          "model_format": "pytorch",
          "model_size_in_billions": 78,
          "quantizations": [
            "4-bit",
            "8-bit",
            "none"
          ],
          "model_id": "OpenGVLab/InternVL2_5-MPO-78B"
        },
        {
          "model_format": "awq",
          "model_size_in_billions": 78,
          "quantizations": [
            "Int4"
          ],
          "model_id": "OpenGVLab/InternVL2_5-MPO-78B-AWQ"
        }
    ],
    "chat_template": "{% for message in messages %}{% if loop.first and messages[0]['role'] != 'system' %}{{ '<|im_start|>system\nYou are a helpful assistant.<|im_end|>\n' }}{% endif %}{{'<|im_start|>' + message['role'] + '\n' + message['content'] + '<|im_end|>' + '\n'}}{% endfor %}{% if add_generation_prompt %}{{ '<|im_start|>assistant\n' }}{% endif %}",
    "stop_token_ids": [],
    "stop": []
  },
  {
    "version": 1,
    "context_length": 8192,
    "model_name": "cogvlm2",
    "model_lang": [
        "en",
        "zh"
    ],
    "model_ability": [
        "chat",
        "vision"
    ],
    "model_description": "CogVLM2 have achieved good results in many lists compared to the previous generation of CogVLM open source models. Its excellent performance can compete with some non-open source models.",
    "model_specs": [
      {
        "model_format": "pytorch",
        "model_size_in_billions": 20,
        "quantizations": [
          "none"
        ],
        "model_id": "THUDM/cogvlm2-llama3-chinese-chat-19B",
        "model_revision": "d88b352bce5ee58a289b1ac8328553eb31efa2ef"
      },
      {
        "model_format": "pytorch",
        "model_size_in_billions": 20,
        "quantizations": [
          "int4"
        ],
        "model_id": "THUDM/cogvlm2-llama3-chinese-chat-19B-{quantization}",
        "model_revision": "7863e362174f4718c2fe9cba4befd0b580a3194f"
      }
    ],
    "chat_template": "{% if not add_generation_prompt is defined %}{% set add_generation_prompt = false %}{% endif %}{% set loop_messages = messages %}{% for message in loop_messages %}{% set content = '<|start_header_id|>' + message['role'] + '<|end_header_id|>\n\n'+ message['content'] | trim + '<|eot_id|>' %}{% if loop.index0 == 0 %}{% set content = '<|begin_of_text|>' + content %}{% endif %}{{ content }}{% endfor %}{% if add_generation_prompt %}{{ '<|start_header_id|>assistant<|end_header_id|>\n\n' }}{% else %}{{ '<|end_of_text|>' }}{% endif %}",
    "stop_token_ids": [
      128001,
      128009
    ],
    "stop": [
      "<|end_of_text|>",
      "<|eot_id|>"
    ]
  },
  {
    "version": 1,
    "context_length": 8192,
    "model_name": "cogvlm2-video-llama3-chat",
    "model_lang": [
        "en",
        "zh"
    ],
    "model_ability": [
        "chat",
        "vision"
    ],
    "model_description": "CogVLM2-Video achieves state-of-the-art performance on multiple video question answering tasks.",
    "model_specs": [
      {
        "model_format": "pytorch",
        "model_size_in_billions": 12,
        "quantizations": [
          "4-bit",
          "8-bit",
          "none"
        ],
        "model_id": "THUDM/cogvlm2-video-llama3-chat",
        "model_revision": "f375ead7d8202ebe2c3d09f1068abdddeb2929fa"
      }
    ],
    "chat_template": "{% if not add_generation_prompt is defined %}{% set add_generation_prompt = false %}{% endif %}{% set loop_messages = messages %}{% for message in loop_messages %}{% set content = '<|start_header_id|>' + message['role'] + '<|end_header_id|>\n\n'+ message['content'] | trim + '<|eot_id|>' %}{% if loop.index0 == 0 %}{% set content = '<|begin_of_text|>' + content %}{% endif %}{{ content }}{% endfor %}{% if add_generation_prompt %}{{ '<|start_header_id|>assistant<|end_header_id|>\n\n' }}{% else %}{{ '<|end_of_text|>' }}{% endif %}",
    "stop_token_ids": [
      128001,
      128009
    ],
    "stop": [
      "<|end_of_text|>",
      "<|eot_id|>"
    ]
  },
  {
    "version": 1,
    "context_length": 8192,
    "model_name": "telechat",
    "model_lang": [
      "en",
      "zh"
    ],
    "model_ability": [
      "chat"
    ],
    "model_description": "The TeleChat is a large language model developed and trained by China Telecom Artificial Intelligence Technology Co., LTD. The 7B model base is trained with 1.5 trillion Tokens and 3 trillion Tokens and Chinese high-quality corpus.",
    "model_specs": [
      {
        "model_format": "pytorch",
        "model_size_in_billions": 7,
        "quantizations": [
          "4-bit",
          "8-bit",
          "none"
        ],
        "model_id": "Tele-AI/telechat-7B"
      },
      {
        "model_format": "gptq",
        "model_size_in_billions": 7,
        "quantizations": [
          "int4",
          "int8"
        ],
        "model_id": "Tele-AI/telechat-7B-{quantization}"
      },
      {
        "model_format": "pytorch",
        "model_size_in_billions": 12,
        "quantizations": [
          "4-bit",
          "8-bit",
          "none"
        ],
        "model_id": "Tele-AI/TeleChat-12B"
      },
      {
        "model_format": "gptq",
        "model_size_in_billions": 12,
        "quantizations": [
          "int4",
          "int8"
        ],
        "model_id": "Tele-AI/TeleChat-12B-{quantization}"
      },
      {
        "model_format": "pytorch",
        "model_size_in_billions": 52,
        "quantizations": [
          "4-bit",
          "8-bit",
          "none"
        ],
        "model_id": "Tele-AI/TeleChat-52B"
      }
    ],
    "chat_template": "{{ (messages|selectattr('role', 'equalto', 'system')|list|last).content|trim if (messages|selectattr('role', 'equalto', 'system')|list) else '' }}{%- for message in messages -%}{%- if message['role'] == 'user' -%}{{- '<_user>' + message['content'] +'<_bot>' -}}{%- elif message['role'] == 'assistant' -%}{{- message['content'] + '<_end>' -}}{%- endif -%}{%- endfor -%}",
    "stop": [
      "<_end>",
      "<_start>"
    ],
    "stop_token_ids": [
      160133,
      160132
    ]
  },
  {
    "version": 1,
    "context_length": 32768,
    "model_name": "csg-wukong-chat-v0.1",
    "model_lang": [
      "en"
    ],
    "model_ability": [
      "chat"
    ],
    "model_description": "csg-wukong-1B is a 1 billion-parameter small language model(SLM) pretrained on 1T tokens.",
    "model_specs": [
      {
        "model_format": "pytorch",
        "model_size_in_billions": 1,
        "quantizations": [
          "none"
        ],
        "model_id": "opencsg/csg-wukong-1B-chat-v0.1",
        "model_revision": "2443c903d46074af0856e2ba11398dcd01d35536"
      },
      {
        "model_format": "ggufv2",
        "model_size_in_billions": 1,
        "quantizations": [
          "Q2_K",
          "Q3_K",
          "Q3_K_S",
          "Q3_K_M",
          "Q3_K_L",
          "Q4_0",
          "Q4_1",
          "Q4_K_S",
          "Q4_K_M",
          "Q5_0",
          "Q5_1",
          "Q5_K_S",
          "Q5_K_M",
          "Q6_K",
          "Q8_0"
        ],
        "model_id": "RichardErkhov/opencsg_-_csg-wukong-1B-chat-v0.1-gguf",
        "model_file_name_template": "csg-wukong-1B-chat-v0.1.{quantization}.gguf"
      }
    ],
    "chat_template": "{% for item in messages %}{% if loop.first and item['role'] == 'system' %}{{ item['content'] + '\n' }}{% elif loop.first %}{{ '<|system|>\nYou are a creative super artificial intelligence assistant, possessing all the knowledge of humankind. Your name is csg-wukong, developed by OpenCSG. You need to understand and infer the true intentions of users based on the topics discussed in the chat history, and respond to user questions correctly as required. You enjoy responding to users with accurate and insightful answers. Please pay attention to the appropriate style and format when replying, try to avoid repetitive words and sentences, and keep your responses as concise and profound as possible. You carefully consider the context of the discussion when replying to users. When the user says \"continue,\" please proceed with the continuation of the previous assistant\\'s response.</s>\n' }}{% endif %}{% if item['role'] == 'user' %}{{ '<|user|>\n' + item['content'] + '</s>\n' }}{% elif item['role'] == 'assistant' %}{{ '<|assistant|>\n' + item['content'] + '</s>\n' }}{% endif %}{% endfor %}{% if add_generation_prompt %}{{ '<|assistant|>\n' }}{% endif %}",
    "stop_token_ids": [
      2
    ],
    "stop": [
      "</s>"
    ]
  },
  {
    "version":1,
    "context_length":32768,
    "model_name":"qwen2-vl-instruct",
    "model_lang":[
      "en",
      "zh"
    ],
    "model_ability":[
      "chat",
      "vision"
    ],
    "model_description":"Qwen2-VL: To See the World More Clearly.Qwen2-VL is the latest version of the vision language models in the Qwen model familities.",
    "model_specs":[
      {
        "model_format":"pytorch",
        "model_size_in_billions":2,
        "quantizations":[
          "none"
        ],
        "model_id":"Qwen/Qwen2-VL-2B-Instruct",
        "model_revision":"096da3b96240e3d66d35be0e5ccbe282eea8d6b1"
      },
         {
        "model_format":"gptq",
        "model_size_in_billions":2,
        "quantizations":[
          "Int8"
        ],
        "model_id":"Qwen/Qwen2-VL-2B-Instruct-GPTQ-Int8",
        "model_revision":"d15fb11857ccc566903e2e71341f9db7babb567b"
      },
        {
        "model_format":"gptq",
        "model_size_in_billions":2,
        "quantizations":[
          "Int4"
        ],
        "model_id":"Qwen/Qwen2-VL-2B-Instruct-GPTQ-Int4",
        "model_revision":"800d396518c82960ce6d231adecd07bbc474f0a9"
      },
      {
        "model_format":"awq",
        "model_size_in_billions":2,
        "quantizations":[
          "Int4"
        ],
        "model_id":"Qwen/Qwen2-VL-2B-Instruct-AWQ",
        "model_revision":"ea8c5854c0044e28626719292de0d9b1a671f6fc"
      },
      {
        "model_format":"mlx",
        "model_size_in_billions":2,
        "quantizations":[
          "4bit",
          "8bit"
        ],
        "model_id":"mlx-community/Qwen2-VL-2B-Instruct-{quantization}"
      },
      {
        "model_format":"pytorch",
        "model_size_in_billions":7,
        "quantizations":[
          "none"
        ],
        "model_id":"Qwen/Qwen2-VL-7B-Instruct",
        "model_revision":"6010982c1010c3b222fa98afc81575f124aa9bd6"
      },
        {
        "model_format":"gptq",
        "model_size_in_billions":7,
        "quantizations":[
          "Int8"
        ],
        "model_id":"Qwen/Qwen2-VL-7B-Instruct-GPTQ-Int8",
        "model_revision":"3d152a77eaccfd72d59baedb0b183a1b8fd56e48"
      },
      {
        "model_format":"gptq",
        "model_size_in_billions":7,
        "quantizations":[
          "Int4"
        ],
        "model_id":"Qwen/Qwen2-VL-7B-Instruct-GPTQ-Int4",
        "model_revision":"5ab897112fa83b9699826be8753ef9184585c77d"
      },
      {
        "model_format":"awq",
        "model_size_in_billions":7,
        "quantizations":[
          "Int4"
        ],
        "model_id":"Qwen/Qwen2-VL-7B-Instruct-AWQ",
        "model_revision":"f94216e8b513933bccd567bcd9b7350199f32538"
      },
      {
        "model_format":"mlx",
        "model_size_in_billions":7,
        "quantizations":[
          "4bit",
          "8bit"
        ],
        "model_id":"mlx-community/Qwen2-VL-7B-Instruct-{quantization}"
      },
      {
        "model_format":"pytorch",
        "model_size_in_billions":72,
        "quantizations":[
          "none"
        ],
        "model_id":"Qwen/Qwen2-VL-72B-Instruct"
      },
      {
        "model_format":"awq",
        "model_size_in_billions":72,
        "quantizations":[
          "Int4"
        ],
        "model_id":"Qwen/Qwen2-VL-72B-Instruct-AWQ"
      },
      {
        "model_format":"gptq",
        "model_size_in_billions":72,
        "quantizations":[
          "Int4",
          "Int8"
        ],
        "model_id":"Qwen/Qwen2-VL-72B-Instruct-GPTQ-{quantization}"
      },
      {
        "model_format":"mlx",
        "model_size_in_billions":72,
        "quantizations":[
          "4bit",
          "8bit"
        ],
        "model_id":"mlx-community/Qwen2-VL-72B-Instruct-{quantization}"
      }
    ],
    "chat_template": "{% set image_count = namespace(value=0) %}{% set video_count = namespace(value=0) %}{% for message in messages %}{% if loop.first and message['role'] != 'system' %}<|im_start|>system\nYou are a helpful assistant.<|im_end|>\n{% endif %}<|im_start|>{{ message['role'] }}\n{% if message['content'] is string %}{{ message['content'] }}<|im_end|>\n{% else %}{% for content in message['content'] %}{% if content['type'] == 'image' or 'image' in content or 'image_url' in content %}{% set image_count.value = image_count.value + 1 %}{% if add_vision_id %}Picture {{ image_count.value }}: {% endif %}<|vision_start|><|image_pad|><|vision_end|>{% elif content['type'] == 'video' or 'video' in content %}{% set video_count.value = video_count.value + 1 %}{% if add_vision_id %}Video {{ video_count.value }}: {% endif %}<|vision_start|><|video_pad|><|vision_end|>{% elif 'text' in content %}{{ content['text'] }}{% endif %}{% endfor %}<|im_end|>\n{% endif %}{% endfor %}{% if add_generation_prompt %}<|im_start|>assistant\n{% endif %}",
    "stop_token_ids": [
      151645,
      151643
    ],
    "stop": [
      "<|im_end|>",
      "<|endoftext|>"
    ]
  },
  {
    "version":1,
    "context_length":128000,
    "model_name":"qwen2.5-vl-instruct",
    "model_lang":[
      "en",
      "zh"
    ],
    "model_ability":[
      "chat",
      "vision"
    ],
    "model_description":"Qwen2.5-VL: Qwen2.5-VL is the latest version of the vision language models in the Qwen model familities.",
    "model_specs":[
      {
        "model_format":"pytorch",
        "model_size_in_billions":3,
        "quantizations":[
          "none"
        ],
        "model_id":"Qwen/Qwen2.5-VL-3B-Instruct"
      },
      {
        "model_format":"pytorch",
        "model_size_in_billions":7,
        "quantizations":[
          "none"
        ],
        "model_id":"Qwen/Qwen2.5-VL-7B-Instruct"
      },
      {
        "model_format":"pytorch",
        "model_size_in_billions":72,
        "quantizations":[
          "none"
        ],
        "model_id":"Qwen/Qwen2.5-VL-72B-Instruct"
      },
      {
        "model_format":"awq",
        "model_size_in_billions":3,
        "quantizations":[
          "Int4"
        ],
        "model_id":"Qwen/Qwen2.5-VL-3B-Instruct-AWQ"
      },
      {
        "model_format":"awq",
        "model_size_in_billions":7,
        "quantizations":[
          "Int4"
        ],
        "model_id":"Qwen/Qwen2.5-VL-7B-Instruct-AWQ"
      },
      {
        "model_format":"awq",
        "model_size_in_billions":72,
        "quantizations":[
          "Int4"
        ],
        "model_id":"Qwen/Qwen2.5-VL-72B-Instruct-AWQ"
      },
      {
        "model_format":"mlx",
        "model_size_in_billions":3,
        "quantizations":[
          "3bit",
          "4bit",
          "6bit",
          "8bit",
          "bf16"
        ],
        "model_id":"mlx-community/Qwen2.5-VL-3B-Instruct-{quantization}"
      },
      {
        "model_format":"mlx",
        "model_size_in_billions":7,
        "quantizations":[
          "3bit",
          "4bit",
          "6bit",
          "8bit",
          "bf16"
        ],
        "model_id":"mlx-community/Qwen2.5-VL-7B-Instruct-{quantization}"
      },
      {
        "model_format":"mlx",
        "model_size_in_billions":72,
        "quantizations":[
          "3bit",
          "4bit",
          "6bit",
          "8bit",
          "bf16"
        ],
        "model_id":"mlx-community/Qwen2.5-VL-72B-Instruct-{quantization}"
      }
    ],
    "chat_template": "{% set image_count = namespace(value=0) %}{% set video_count = namespace(value=0) %}{% for message in messages %}{% if loop.first and message['role'] != 'system' %}<|im_start|>system\nYou are a helpful assistant.<|im_end|>\n{% endif %}<|im_start|>{{ message['role'] }}\n{% if message['content'] is string %}{{ message['content'] }}<|im_end|>\n{% else %}{% for content in message['content'] %}{% if content['type'] == 'image' or 'image' in content or 'image_url' in content %}{% set image_count.value = image_count.value + 1 %}{% if add_vision_id %}Picture {{ image_count.value }}: {% endif %}<|vision_start|><|image_pad|><|vision_end|>{% elif content['type'] == 'video' or 'video' in content %}{% set video_count.value = video_count.value + 1 %}{% if add_vision_id %}Video {{ video_count.value }}: {% endif %}<|vision_start|><|video_pad|><|vision_end|>{% elif 'text' in content %}{{ content['text'] }}{% endif %}{% endfor %}<|im_end|>\n{% endif %}{% endfor %}{% if add_generation_prompt %}<|im_start|>assistant\n{% endif %}",
    "stop_token_ids": [
      151645,
      151643
    ],
    "stop": [
      "<|im_end|>",
      "<|endoftext|>"
    ]
  },
  {
    "version": 1,
    "context_length": 32768,
    "model_name": "minicpm3-4b",
    "model_lang": [
      "zh"
    ],
    "model_ability": [
      "chat"
    ],
    "model_description": "MiniCPM3-4B is the 3rd generation of MiniCPM series. The overall performance of MiniCPM3-4B surpasses Phi-3.5-mini-Instruct and GPT-3.5-Turbo-0125, being comparable with many recent 7B~9B models.",
    "model_specs": [
      {
        "model_format": "pytorch",
        "model_size_in_billions": 4,
        "quantizations": [
          "none"
        ],
        "model_id": "openbmb/MiniCPM3-4B",
        "model_revision": "75f9f1097d9d66d11f37fff49210bf940455f8ac"
      },
      {
        "model_format": "gptq",
        "model_size_in_billions": 4,
        "quantizations": [
          "Int4"
        ],
        "model_id": "openbmb/MiniCPM3-4B-GPTQ-Int4",
        "model_revision": "97a66a62f7d09c1ee35b087b42694716a8113dce"
      }
    ],
    "chat_template": "{% for message in messages %}{{'<|im_start|>' + message['role'] + '\n' + message['content'] + '<|im_end|>' + '\n'}}{% endfor %}{% if add_generation_prompt %}{{ '<|im_start|>assistant\n' }}{% endif %}",
    "stop_token_ids": [
      1,
      2
    ],
    "stop": [
      "<s>",
      "</s>"
    ]
  },
  {
    "version":1,
    "context_length":32768,
    "model_name":"qwen2-audio-instruct",
    "model_lang":[
      "en",
      "zh"
    ],
    "model_ability":[
      "chat",
      "audio"
    ],
    "model_description":"Qwen2-Audio: A large-scale audio-language model which is capable of accepting various audio signal inputs and performing audio analysis or direct textual responses with regard to speech instructions.",
    "model_specs":[
      {
        "model_format":"pytorch",
        "model_size_in_billions":7,
        "quantizations":[
          "none"
        ],
        "model_id":"Qwen/Qwen2-Audio-7B-Instruct",
        "model_revision":"bac62d2c6808845904c709c17a0402d817558c64"
      }
    ],
    "prompt_style":{
      "style_name":"QWEN",
      "system_prompt":"You are a helpful assistant",
      "roles":[
        "user",
        "assistant"
      ],
      "stop": [
        "<|im_end|>",
        "<|endoftext|>"
      ]
    }
  },
  {
    "version":1,
    "context_length":32768,
    "model_name":"qwen2-audio",
    "model_lang":[
      "en",
      "zh"
    ],
    "model_ability":[
      "generate",
      "audio"
    ],
    "model_description":"Qwen2-Audio: A large-scale audio-language model which is capable of accepting various audio signal inputs and performing audio analysis or direct textual responses with regard to speech instructions.",
    "model_specs":[
      {
        "model_format":"pytorch",
        "model_size_in_billions":7,
        "quantizations":[
          "none"
        ],
        "model_id":"Qwen/Qwen2-Audio-7B",
        "model_revision":"8577bc71d330c8fa32ffe9f8a1374100759f2466"
      }
    ],
    "prompt_style":{
      "style_name":"QWEN",
      "system_prompt":"You are a helpful assistant",
      "roles":[
        "user",
        "assistant"
      ],
      "stop": [
        "<|im_end|>",
        "<|endoftext|>"
      ]
    }
  },
  {
    "version": 1,
    "context_length": 128000,
    "model_name": "deepseek-v2",
    "model_lang": [
      "en",
      "zh"
    ],
    "model_ability": [
      "generate"
    ],
    "model_description": "DeepSeek-V2, a strong Mixture-of-Experts (MoE) language model characterized by economical training and efficient inference. ",
    "model_specs": [
      {
        "model_format": "pytorch",
        "model_size_in_billions": 16,
        "quantizations": [
          "4-bit",
          "8-bit",
          "none"
        ],
        "model_id": "deepseek-ai/DeepSeek-V2-Lite",
        "model_revision": "604d5664dddd88a0433dbae533b7fe9472482de0"
      },
      {
        "model_format": "pytorch",
        "model_size_in_billions": 236,
        "quantizations": [
          "4-bit",
          "8-bit",
          "none"
        ],
        "model_id": "deepseek-ai/DeepSeek-V2",
        "model_revision": "4461458f186c35188585855f28f77af5661ad489"
      }
    ]
  },
  {
    "version": 1,
    "context_length": 128000,
    "model_name": "deepseek-v2-chat",
    "model_lang": [
      "en",
      "zh"
    ],
    "model_ability": [
      "chat"
    ],
    "model_description": "DeepSeek-V2, a strong Mixture-of-Experts (MoE) language model characterized by economical training and efficient inference. ",
    "model_specs": [
      {
        "model_format": "pytorch",
        "model_size_in_billions": 16,
        "quantizations": [
          "4-bit",
          "8-bit",
          "none"
        ],
        "model_id": "deepseek-ai/DeepSeek-V2-Lite-Chat",
        "model_revision": "85864749cd611b4353ce1decdb286193298f64c7"
      },
      {
        "model_format": "pytorch",
        "model_size_in_billions": 236,
        "quantizations": [
          "4-bit",
          "8-bit",
          "none"
        ],
        "model_id": "deepseek-ai/DeepSeek-V2-Chat",
        "model_revision": "8e3f5f6c2226787e41ba3e9283a06389d178c926"
      }
    ],
    "chat_template": "{% if not add_generation_prompt is defined %}{% set add_generation_prompt = false %}{% endif %}{{ '<｜begin▁of▁sentence｜>' }}{% for message in messages %}{% if message['role'] == 'user' %}{{ 'User: ' + message['content'] + '\n\n' }}{% elif message['role'] == 'assistant' %}{{ 'Assistant: ' + message['content'] + '<｜end▁of▁sentence｜>' }}{% elif message['role'] == 'system' %}{{ message['content'] + '\n\n' }}{% endif %}{% endfor %}{% if add_generation_prompt %}{{ 'Assistant:' }}{% endif %}",
    "stop_token_ids": [
      100001
    ],
    "stop": [
      "<｜end▁of▁sentence｜>"
    ]
  },
  {
    "version": 1,
    "context_length": 128000,
    "model_name": "deepseek-v2-chat-0628",
    "model_lang": [
      "en",
      "zh"
    ],
    "model_ability": [
      "chat"
    ],
    "model_description": "DeepSeek-V2-Chat-0628 is an improved version of DeepSeek-V2-Chat. ",
    "model_specs": [
      {
        "model_format": "pytorch",
        "model_size_in_billions": 236,
        "quantizations": [
          "4-bit",
          "8-bit",
          "none"
        ],
        "model_id": "deepseek-ai/DeepSeek-V2-Chat-0628",
        "model_revision": "5d09e272c2b223830f4e84359cd9dd047a5d7c78"
      }
    ],
    "chat_template": "{% if not add_generation_prompt is defined %}{% set add_generation_prompt = false %}{% endif %}{{ '<｜begin▁of▁sentence｜>' }}{% for message in messages %}{% if message['role'] == 'user' %}{{ '<｜User｜>' + message['content'] }}{% elif message['role'] == 'assistant' %}{{ '<｜Assistant｜>' + message['content'] + '<｜end▁of▁sentence｜>' }}{% elif message['role'] == 'system' %}{{ message['content'] + '\n\n' }}{% endif %}{% endfor %}{% if add_generation_prompt %}{{ '<｜Assistant｜>' }}{% endif %}",
    "stop_token_ids": [
      100001
    ],
    "stop": [
      "<｜end▁of▁sentence｜>"
    ]
  },
  {
    "version": 1,
    "context_length": 128000,
    "model_name": "deepseek-v2.5",
    "model_lang": [
      "en",
      "zh"
    ],
    "model_ability": [
      "chat"
    ],
    "model_description": "DeepSeek-V2.5 is an upgraded version that combines DeepSeek-V2-Chat and DeepSeek-Coder-V2-Instruct. The new model integrates the general and coding abilities of the two previous versions.",
    "model_specs": [
      {
        "model_format": "pytorch",
        "model_size_in_billions": 236,
        "quantizations": [
          "4-bit",
          "8-bit",
          "none"
        ],
        "model_id": "deepseek-ai/DeepSeek-V2.5",
        "model_revision": "24b08cb750e0c2757de112d2e16327cb21ed4833"
      }
    ],
    "chat_template": "{% if not add_generation_prompt is defined %}{% set add_generation_prompt = false %}{% endif %}{% set ns = namespace(is_first=false, is_tool=false, is_output_first=true, system_prompt='') %}{%- for message in messages %}    {%- if message['role'] == 'system' %}        {% set ns.system_prompt = message['content'] %}    {%- endif %}{%- endfor %}{{'<｜begin▁of▁sentence｜>'}}{{ns.system_prompt}}{%- for message in messages %}    {%- if message['role'] == 'user' %}    {%- set ns.is_tool = false -%}{{'<｜User｜>' + message['content']}}    {%- endif %}    {%- if message['role'] == 'assistant' and message['content'] is none %}        {%- set ns.is_tool = false -%}        {%- for tool in message['tool_calls']%}            {%- if not ns.is_first %}{{'<｜Assistant｜><｜tool▁calls▁begin｜><｜tool▁call▁begin｜>' + tool['type'] + '<｜tool▁sep｜>' + tool['function']['name'] + '\\n' + '```json' + '\\n' + tool['function']['arguments'] + '\\n' + '```' + '<｜tool▁call▁end｜>'}}            {%- set ns.is_first = true -%}            {%- else %}{{'\\n' + '<｜tool▁call▁begin｜>' + tool['type'] + '<｜tool▁sep｜>' + tool['function']['name'] + '\\n' + '```json' + '\\n' + tool['function']['arguments'] + '\\n' + '```' + '<｜tool▁call▁end｜>'}}{{'<｜tool▁calls▁end｜><｜end▁of▁sentence｜>'}}                   {%- endif %}        {%- endfor %}    {%- endif %}    {%- if message['role'] == 'assistant' and message['content'] is not none %}        {%- if ns.is_tool %}{{'<｜tool▁outputs▁end｜>' + message['content'] + '<｜end▁of▁sentence｜>'}}        {%- set ns.is_tool = false -%}        {%- else %}{{'<｜Assistant｜>' + message['content'] + '<｜end▁of▁sentence｜>'}}        {%- endif %}    {%- endif %}    {%- if message['role'] == 'tool' %}        {%- set ns.is_tool = true -%}        {%- if ns.is_output_first %}{{'<｜tool▁outputs▁begin｜><｜tool▁output▁begin｜>' + message['content'] + '<｜tool▁output▁end｜>'}}        {%- set ns.is_output_first = false %}        {%- else %}{{'\\n<｜tool▁output▁begin｜>' + message['content'] + '<｜tool▁output▁end｜>'}}        {%- endif %}    {%- endif %}{%- endfor -%}{% if ns.is_tool %}{{'<｜tool▁outputs▁end｜>'}}{% endif %}{% if add_generation_prompt and not ns.is_tool %}{{'<｜Assistant｜>'}}{% endif %}",
    "stop_token_ids": [
      100001
    ],
    "stop": [
      "<｜end▁of▁sentence｜>"
    ]
  },
  {
    "version": 1,
    "context_length": 163840,
    "model_name": "deepseek-v3",
    "model_lang": [
      "en",
      "zh"
    ],
    "model_ability": [
      "chat"
    ],
    "model_description": "DeepSeek-V3, a strong Mixture-of-Experts (MoE) language model with 671B total parameters with 37B activated for each token. ",
    "model_specs": [
      {
        "model_format": "pytorch",
        "model_size_in_billions": 671,
        "quantizations": [
          "4-bit",
          "8-bit",
          "none"
        ],
        "model_id": "deepseek-ai/DeepSeek-V3",
        "model_revision": "1d044fd82b15f1cedb197a288e50cc96a2c27205"
      },
      {
        "model_format": "awq",
        "model_size_in_billions": 671,
        "quantizations": [
          "Int4"
        ],
        "model_id": "cognitivecomputations/DeepSeek-V3-AWQ"
      },
      {
        "model_format": "ggufv2",
        "model_size_in_billions": 671,
        "quantizations": [
          "Q2_K_L",
          "Q2_K_XS",
          "Q3_K_M",
          "Q4_K_M",
          "Q5_K_M",
          "Q6_K",
          "Q8_0"
        ],
        "model_id": "unsloth/DeepSeek-V3-GGUF",
        "model_file_name_template": "DeepSeek-V3-{quantization}/DeepSeek-V3-{quantization}.gguf",
        "model_file_name_split_template": "DeepSeek-V3-{quantization}/DeepSeek-V3-{quantization}-{part}.gguf",
        "quantization_parts": {
          "Q2_K_L": [
            "00001-of-00005",
            "00002-of-00005",
            "00003-of-00005",
            "00004-of-00005",
            "00005-of-00005"
          ],
          "Q2_K_XS": [
            "00001-of-00005",
            "00002-of-00005",
            "00003-of-00005",
            "00004-of-00005",
            "00005-of-00005"
          ],
          "Q3_K_M": [
            "00001-of-00007",
            "00002-of-00007",
            "00003-of-00007",
            "00004-of-00007",
            "00005-of-00007",
            "00006-of-00007",
            "00007-of-00007"
          ],
          "Q4_K_M": [
            "00001-of-00009",
            "00002-of-00009",
            "00003-of-00009",
            "00004-of-00009",
            "00005-of-00009",
            "00006-of-00009",
            "00007-of-00009",
            "00008-of-00009",
            "00009-of-00009"
          ],
          "Q5_K_M": [
            "00001-of-00010",
            "00002-of-00010",
            "00003-of-00010",
            "00004-of-00010",
            "00005-of-00010",
            "00006-of-00010",
            "00007-of-00010",
            "00008-of-00010",
            "00009-of-00010",
            "00010-of-00010"
          ],
          "Q6_K": [
            "00001-of-00012",
            "00002-of-00012",
            "00003-of-00012",
            "00004-of-00012",
            "00005-of-00012",
            "00006-of-00012",
            "00007-of-00012",
            "00008-of-00012",
            "00009-of-00012",
            "00010-of-00012",
            "00011-of-00012",
            "00012-of-00012"
          ],
          "Q8_0": [
            "00001-of-00016",
            "00002-of-00016",
            "00003-of-00016",
            "00004-of-00016",
            "00005-of-00016",
            "00006-of-00016",
            "00007-of-00016",
            "00008-of-00016",
            "00009-of-00016",
            "00010-of-00016",
            "00011-of-00016",
            "00012-of-00016",
            "00013-of-00016",
            "00014-of-00016",
            "00015-of-00016",
            "00016-of-00016"
          ]
        }
      },
      {
        "model_format": "mlx",
        "model_size_in_billions": 671,
        "quantizations": [
          "3bit",
          "4bit"
        ],
        "model_id": "mlx-community/DeepSeek-V3-{quantization}"
      }
    ],
    "chat_template": "{% if not add_generation_prompt is defined %}{% set add_generation_prompt = false %}{% endif %}{% set ns = namespace(is_first=false, is_tool=false, is_output_first=true, system_prompt='', is_first_sp=true) %}{%- for message in messages %}{%- if message['role'] == 'system' %}{%- if ns.is_first_sp %}{% set ns.system_prompt = ns.system_prompt + message['content'] %}{% set ns.is_first_sp = false %}{%- else %}{% set ns.system_prompt = ns.system_prompt + '\\n\\n' + message['content'] %}{%- endif %}{%- endif %}{%- endfor %}{{bos_token}}{{ns.system_prompt}}{%- for message in messages %}{%- if message['role'] == 'user' %}{%- set ns.is_tool = false -%}{{'<｜User｜>' + message['content']}}{%- endif %}{%- if message['role'] == 'assistant' and message['content'] is none %}{%- set ns.is_tool = false -%}{%- for tool in message['tool_calls']%}{%- if not ns.is_first %}{{'<｜Assistant｜><｜tool▁calls▁begin｜><｜tool▁call▁begin｜>' + tool['type'] + '<｜tool▁sep｜>' + tool['function']['name'] + '\\n' + '```json' + '\\n' + tool['function']['arguments'] + '\\n' + '```' + '<｜tool▁call▁end｜>'}}{%- set ns.is_first = true -%}{%- else %}{{'\\n' + '<｜tool▁call▁begin｜>' + tool['type'] + '<｜tool▁sep｜>' + tool['function']['name'] + '\\n' + '```json' + '\\n' + tool['function']['arguments'] + '\\n' + '```' + '<｜tool▁call▁end｜>'}}{{'<｜tool▁calls▁end｜><｜end▁of▁sentence｜>'}}{%- endif %}{%- endfor %}{%- endif %}{%- if message['role'] == 'assistant' and message['content'] is not none %}{%- if ns.is_tool %}{{'<｜tool▁outputs▁end｜>' + message['content'] + '<｜end▁of▁sentence｜>'}}{%- set ns.is_tool = false -%}{%- else %}{{'<｜Assistant｜>' + message['content'] + '<｜end▁of▁sentence｜>'}}{%- endif %}{%- endif %}{%- if message['role'] == 'tool' %}{%- set ns.is_tool = true -%}{%- if ns.is_output_first %}{{'<｜tool▁outputs▁begin｜><｜tool▁output▁begin｜>' + message['content'] + '<｜tool▁output▁end｜>'}}{%- set ns.is_output_first = false %}{%- else %}{{'\\n<｜tool▁output▁begin｜>' + message['content'] + '<｜tool▁output▁end｜>'}}{%- endif %}{%- endif %}{%- endfor -%}{% if ns.is_tool %}{{'<｜tool▁outputs▁end｜>'}}{% endif %}{% if add_generation_prompt and not ns.is_tool %}{{'<｜Assistant｜>'}}{% endif %}",
    "stop_token_ids": [
      1
    ],
    "stop": [
      "<｜end▁of▁sentence｜>"
    ]
  },
  {
    "version": 1,
    "context_length": 163840,
    "model_name": "deepseek-r1",
    "model_lang": [
      "en",
      "zh"
    ],
    "model_ability": [
      "chat",
      "reasoning"
    ],
    "model_description": "DeepSeek-R1, which incorporates cold-start data before RL. DeepSeek-R1 achieves performance comparable to OpenAI-o1 across math, code, and reasoning tasks.",
    "model_specs": [
      {
        "model_format": "pytorch",
        "model_size_in_billions": 671,
        "quantizations": [
          "4-bit",
          "8-bit",
          "none"
        ],
        "model_id": "deepseek-ai/DeepSeek-R1",
        "model_revision": "8a58a132790c9935686eb97f042afa8013451c9f"
      },
      {
        "model_format": "awq",
        "model_size_in_billions": 671,
        "quantizations": [
          "Int4"
        ],
        "model_id": "cognitivecomputations/DeepSeek-R1-AWQ"
      },
      {
        "model_format": "ggufv2",
        "model_size_in_billions": 671,
        "quantizations": [
          "UD-IQ1_S",
          "UD-IQ1_M",
          "UD-IQ2_XXS",
          "UD-Q2_K_XL",
          "Q2_K",
          "Q2_K_L",
          "Q2_K_XS",
          "Q3_K_M",
          "Q4_K_M",
          "Q5_K_M",
          "Q6_K",
          "Q8_0",
          "BF16"
        ],
        "model_id": "unsloth/DeepSeek-R1-GGUF",
        "model_file_name_template": "DeepSeek-R1-{quantization}/DeepSeek-R1-{quantization}.gguf",
        "model_file_name_split_template": "DeepSeek-R1-{quantization}/DeepSeek-R1-{quantization}-{part}.gguf",
        "quantization_parts": {
          "UD-IQ1_S": [
            "00001-of-00003",
            "00002-of-00003",
            "00003-of-00003"
          ],
          "UD-IQ1_M": [
            "00001-of-00004",
            "00002-of-00004",
            "00003-of-00004",
            "00004-of-00004"
          ],
          "UD-IQ2_XXS": [
            "00001-of-00004",
            "00002-of-00004",
            "00003-of-00004",
            "00004-of-00004"
          ],
          "UD-Q2_K_XL": [
            "00001-of-00005",
            "00002-of-00005",
            "00003-of-00005",
            "00004-of-00005",
            "00005-of-00005"
          ],
          "Q2_K": [
            "00001-of-00005",
            "00002-of-00005",
            "00003-of-00005",
            "00004-of-00005",
            "00005-of-00005"
          ],
          "Q2_K_L": [
            "00001-of-00005",
            "00002-of-00005",
            "00003-of-00005",
            "00004-of-00005",
            "00005-of-00005"
          ],
          "Q2_K_XS": [
            "00001-of-00005",
            "00002-of-00005",
            "00003-of-00005",
            "00004-of-00005",
            "00005-of-00005"
          ],
          "Q3_K_M": [
            "00001-of-00007",
            "00002-of-00007",
            "00003-of-00007",
            "00004-of-00007",
            "00005-of-00007",
            "00006-of-00007",
            "00007-of-00007"
          ],
          "Q4_K_M": [
            "00001-of-00009",
            "00002-of-00009",
            "00003-of-00009",
            "00004-of-00009",
            "00005-of-00009",
            "00006-of-00009",
            "00007-of-00009",
            "00008-of-00009",
            "00009-of-00009"
          ],
          "Q5_K_M": [
            "00001-of-00010",
            "00002-of-00010",
            "00003-of-00010",
            "00004-of-00010",
            "00005-of-00010",
            "00006-of-00010",
            "00007-of-00010",
            "00008-of-00010",
            "00009-of-00010",
            "00010-of-00010"
          ],
          "Q6_K": [
            "00001-of-00012",
            "00002-of-00012",
            "00003-of-00012",
            "00004-of-00012",
            "00005-of-00012",
            "00006-of-00012",
            "00007-of-00012",
            "00008-of-00012",
            "00009-of-00012",
            "00010-of-00012",
            "00011-of-00012",
            "00012-of-00012"
          ],
          "Q8_0": [
            "00001-of-00015",
            "00002-of-00015",
            "00003-of-00015",
            "00004-of-00015",
            "00005-of-00015",
            "00006-of-00015",
            "00007-of-00015",
            "00008-of-00015",
            "00009-of-00015",
            "00010-of-00015",
            "00011-of-00015",
            "00012-of-00015",
            "00013-of-00015",
            "00014-of-00015",
            "00015-of-00015"
          ],
          "BF16": [
            "00001-of-00030",
            "00002-of-00030",
            "00003-of-00030",
            "00004-of-00030",
            "00005-of-00030",
            "00006-of-00030",
            "00007-of-00030",
            "00008-of-00030",
            "00009-of-00030",
            "00010-of-00030",
            "00011-of-00030",
            "00012-of-00030",
            "00013-of-00030",
            "00014-of-00030",
            "00015-of-00030",
            "00016-of-00030",
            "00017-of-00030",
            "00018-of-00030",
            "00019-of-00030",
            "00020-of-00030",
            "00021-of-00030",
            "00022-of-00030",
            "00023-of-00030",
            "00024-of-00030",
            "00025-of-00030",
            "00026-of-00030",
            "00027-of-00030",
            "00028-of-00030",
            "00029-of-00030",
            "00030-of-00030"
          ]
        }
      },
      {
        "model_format": "mlx",
        "model_size_in_billions": 671,
        "quantizations": [
          "2bit",
          "3bit",
          "4bit"
        ],
        "model_id": "mlx-community/DeepSeek-R1-{quantization}"
      }
    ],
    "chat_template": "{% if not add_generation_prompt is defined %}{% set add_generation_prompt = false %}{% endif %}{% set ns = namespace(is_first=false, is_tool=false, is_output_first=true, system_prompt='') %}{%- for message in messages %}{%- if message['role'] == 'system' %}{% set ns.system_prompt = message['content'] %}{%- endif %}{%- endfor %}{{bos_token}}{{ns.system_prompt}}{%- for message in messages %}{%- if message['role'] == 'user' %}{%- set ns.is_tool = false -%}{{'<｜User｜>' + message['content']}}{%- endif %}{%- if message['role'] == 'assistant' and message['content'] is none %}{%- set ns.is_tool = false -%}{%- for tool in message['tool_calls']%}{%- if not ns.is_first %}{{'<｜Assistant｜><｜tool▁calls▁begin｜><｜tool▁call▁begin｜>' + tool['type'] + '<｜tool▁sep｜>' + tool['function']['name'] + '\\n' + '```json' + '\\n' + tool['function']['arguments'] + '\\n' + '```' + '<｜tool▁call▁end｜>'}}{%- set ns.is_first = true -%}{%- else %}{{'\\n' + '<｜tool▁call▁begin｜>' + tool['type'] + '<｜tool▁sep｜>' + tool['function']['name'] + '\\n' + '```json' + '\\n' + tool['function']['arguments'] + '\\n' + '```' + '<｜tool▁call▁end｜>'}}{{'<｜tool▁calls▁end｜><｜end▁of▁sentence｜>'}}{%- endif %}{%- endfor %}{%- endif %}{%- if message['role'] == 'assistant' and message['content'] is not none %}{%- if ns.is_tool %}{{'<｜tool▁outputs▁end｜>' + message['content'] + '<｜end▁of▁sentence｜>'}}{%- set ns.is_tool = false -%}{%- else %}{% set content = message['content'] %}{% if '</think>' in content %}{% set content = content.split('</think>')[-1] %}{% endif %}{{'<｜Assistant｜>' + content + '<｜end▁of▁sentence｜>'}}{%- endif %}{%- endif %}{%- if message['role'] == 'tool' %}{%- set ns.is_tool = true -%}{%- if ns.is_output_first %}{{'<｜tool▁outputs▁begin｜><｜tool▁output▁begin｜>' + message['content'] + '<｜tool▁output▁end｜>'}}{%- set ns.is_output_first = false %}{%- else %}{{'\\n<｜tool▁output▁begin｜>' + message['content'] + '<｜tool▁output▁end｜>'}}{%- endif %}{%- endif %}{%- endfor -%}{% if ns.is_tool %}{{'<｜tool▁outputs▁end｜>'}}{% endif %}{% if add_generation_prompt and not ns.is_tool %}{{'<｜Assistant｜><think>\\n'}}{% endif %}",
    "stop_token_ids": [
      1
    ],
    "stop": [
      "<｜end▁of▁sentence｜>"
    ],
    "reasoning_start_tag": "<think>",
    "reasoning_end_tag": "</think>"
  },
  {
    "version": 1,
    "context_length": 131072,
    "model_name": "yi-coder-chat",
    "model_lang": [
      "en"
    ],
    "model_ability": [
      "chat"
    ],
    "model_description": "Yi-Coder is a series of open-source code language models that delivers state-of-the-art coding performance with fewer than 10 billion parameters.Excelling in long-context understanding with a maximum context length of 128K tokens.Supporting 52 major programming languages, including popular ones such as Java, Python, JavaScript, and C++.",
    "model_specs": [
      {
        "model_format": "pytorch",
        "model_size_in_billions": 9,
        "quantizations": [
          "none"
        ],
        "model_id": "01ai/Yi-Coder-9B-Chat",
        "model_revision": "356a1f8d4e4a606d0b879e54191ca809918576b8"
      },
      {
        "model_format": "pytorch",
        "model_size_in_billions": "1_5",
        "quantizations": [
          "none"
        ],
        "model_id": "01ai/Yi-Coder-1.5B-Chat",
        "model_revision": "92fdd1b2f1539ac990e7f4a921db5601da2f0299"
      }
    ],
    "chat_template": "{% if messages[0]['role'] == 'system' %}{% set system_message = messages[0]['content'] %}{% endif %}{% if system_message is defined %}{{ '<|im_start|>system\n' + system_message + '<|im_end|>\n' }}{% endif %}{% for message in messages %}{% set content = message['content'] %}{% if message['role'] == 'user' %}{{ '<|im_start|>user\n' + content + '<|im_end|>\n<|im_start|>assistant\n' }}{% elif message['role'] == 'assistant' %}{{ content + '<|im_end|>' + '\n' }}{% endif %}{% endfor %}",
    "stop_token_ids": [
      1,
      2,
      6,
      7
    ],
    "stop": [
      "<|startoftext|>",
      "<|endoftext|>",
      "<|im_start|>",
      "<|im_end|>"
    ]
  },
  {
    "version": 1,
    "context_length": 131072,
    "model_name": "yi-coder",
    "model_lang": [
      "en"
    ],
    "model_ability": [
      "generate"
    ],
    "model_description": "Yi-Coder is a series of open-source code language models that delivers state-of-the-art coding performance with fewer than 10 billion parameters.Excelling in long-context understanding with a maximum context length of 128K tokens.Supporting 52 major programming languages, including popular ones such as Java, Python, JavaScript, and C++.",
    "model_specs": [
      {
        "model_format": "pytorch",
        "model_size_in_billions": 9,
        "quantizations": [
          "none"
        ],
        "model_id": "01-ai/Yi-Coder-9B",
        "model_revision": "e20f8087a9507ac8bce409dc5db5d0c608124238"
      },
      {
        "model_format": "pytorch",
        "model_size_in_billions": "1_5",
        "quantizations": [
          "none"
        ],
        "model_id": "01-ai/Yi-Coder-1.5B",
        "model_revision": "00e59e64f47d3c78e4cfbdd345888479797e8109"
      }
    ]
  },
  {
    "version": 1,
    "context_length": 32768,
    "model_name": "qwen2.5",
    "model_lang": [
      "en",
      "zh"
    ],
    "model_ability": [
      "generate"
    ],
    "model_description": "Qwen2.5 is the latest series of Qwen large language models. For Qwen2.5, we release a number of base language models and instruction-tuned language models ranging from 0.5 to 72 billion parameters.",
    "model_specs": [
      {
        "model_format": "pytorch",
        "model_size_in_billions": "0_5",
        "quantizations": [
          "4-bit",
          "8-bit",
          "none"
        ],
        "model_id": "Qwen/Qwen2.5-0.5B",
        "model_revision": "2630d3d2321bc1f1878f702166d1b2af019a7310"
      },
      {
        "model_format": "pytorch",
        "model_size_in_billions": "1_5",
        "quantizations": [
          "4-bit",
          "8-bit",
          "none"
        ],
        "model_id": "Qwen/Qwen2.5-1.5B",
        "model_revision": "e5dfabbcffd9b0c7b31d89b82c5a6b72e663f32c"
      },
      {
        "model_format": "pytorch",
        "model_size_in_billions": 3,
        "quantizations": [
          "4-bit",
          "8-bit",
          "none"
        ],
        "model_id": "Qwen/Qwen2.5-3B",
        "model_revision": "e4aa5ac50aa507415cda96cc99eb77ad0a3d2d34"
      },
      {
        "model_format": "pytorch",
        "model_size_in_billions": 7,
        "quantizations": [
          "4-bit",
          "8-bit",
          "none"
        ],
        "model_id": "Qwen/Qwen2.5-7B",
        "model_revision": "09a0bac5707b43ec44508eab308b0846320c1ed4"
      },
      {
        "model_format": "pytorch",
        "model_size_in_billions": 14,
        "quantizations": [
          "4-bit",
          "8-bit",
          "none"
        ],
        "model_id": "Qwen/Qwen2.5-14B",
        "model_revision": "d02b64ba1ce86bf9948668a13f82709600431ccc"
      },
      {
        "model_format": "pytorch",
        "model_size_in_billions": 32,
        "quantizations": [
          "4-bit",
          "8-bit",
          "none"
        ],
        "model_id": "Qwen/Qwen2.5-32B",
        "model_revision": "ff23665d01c3665be5fdb271d18a62090b65c06d"
      },
      {
        "model_format": "pytorch",
        "model_size_in_billions": 72,
        "quantizations": [
          "4-bit",
          "8-bit",
          "none"
        ],
        "model_id": "Qwen/Qwen2.5-72B",
        "model_revision": "587cc4061cf6a7cc0d429d05c109447e5cf063af"
      }
    ]
  },
  {
    "version": 1,
    "context_length": 32768,
    "model_name": "qwen2.5-instruct",
    "model_lang": [
      "en",
      "zh"
    ],
    "model_ability": [
      "chat",
      "tools"
    ],
    "model_description": "Qwen2.5 is the latest series of Qwen large language models. For Qwen2.5, we release a number of base language models and instruction-tuned language models ranging from 0.5 to 72 billion parameters.",
    "model_specs": [
      {
        "model_format": "pytorch",
        "model_size_in_billions": "0_5",
        "quantizations": [
          "4-bit",
          "8-bit",
          "none"
        ],
        "model_id": "Qwen/Qwen2.5-0.5B-Instruct"
      },
      {
        "model_format": "pytorch",
        "model_size_in_billions": "1_5",
        "quantizations": [
          "4-bit",
          "8-bit",
          "none"
        ],
        "model_id": "Qwen/Qwen2.5-1.5B-Instruct"
      },
      {
        "model_format": "pytorch",
        "model_size_in_billions": 3,
        "quantizations": [
          "4-bit",
          "8-bit",
          "none"
        ],
        "model_id": "Qwen/Qwen2.5-3B-Instruct"
      },
      {
        "model_format": "pytorch",
        "model_size_in_billions": 7,
        "quantizations": [
          "4-bit",
          "8-bit",
          "none"
        ],
        "model_id": "Qwen/Qwen2.5-7B-Instruct"
      },
      {
        "model_format": "pytorch",
        "model_size_in_billions": 14,
        "quantizations": [
          "4-bit",
          "8-bit",
          "none"
        ],
        "model_id": "Qwen/Qwen2.5-14B-Instruct"
      },
      {
        "model_format": "pytorch",
        "model_size_in_billions": 32,
        "quantizations": [
          "4-bit",
          "8-bit",
          "none"
        ],
        "model_id": "Qwen/Qwen2.5-32B-Instruct"
      },
      {
        "model_format": "pytorch",
        "model_size_in_billions": 72,
        "quantizations": [
          "4-bit",
          "8-bit",
          "none"
        ],
        "model_id": "Qwen/Qwen2.5-72B-Instruct"
      },
      {
        "model_format": "gptq",
        "model_size_in_billions": "0_5",
        "quantizations": [
          "Int4",
          "Int8"
        ],
        "model_id": "Qwen/Qwen2.5-0.5B-Instruct-GPTQ-{quantization}"
      },
      {
        "model_format": "gptq",
        "model_size_in_billions": "1_5",
        "quantizations": [
          "Int4",
          "Int8"
        ],
        "model_id": "Qwen/Qwen2.5-1.5B-Instruct-GPTQ-{quantization}"
      },
      {
        "model_format": "gptq",
        "model_size_in_billions": 3,
        "quantizations": [
          "Int4",
          "Int8"
        ],
        "model_id": "Qwen/Qwen2.5-3B-Instruct-GPTQ-{quantization}"
      },
      {
        "model_format": "gptq",
        "model_size_in_billions": 7,
        "quantizations": [
          "Int4",
          "Int8"
        ],
        "model_id": "Qwen/Qwen2.5-7B-Instruct-GPTQ-{quantization}"
      },
      {
        "model_format": "gptq",
        "model_size_in_billions": 14,
        "quantizations": [
          "Int4",
          "Int8"
        ],
        "model_id": "Qwen/Qwen2.5-14B-Instruct-GPTQ-{quantization}"
      },
      {
        "model_format": "gptq",
        "model_size_in_billions": 32,
        "quantizations": [
          "Int4",
          "Int8"
        ],
        "model_id": "Qwen/Qwen2.5-32B-Instruct-GPTQ-{quantization}"
      },
      {
        "model_format": "gptq",
        "model_size_in_billions": 72,
        "quantizations": [
          "Int4",
          "Int8"
        ],
        "model_id": "Qwen/Qwen2.5-72B-Instruct-GPTQ-{quantization}"
      },
      {
        "model_format": "awq",
        "model_size_in_billions": "0_5",
        "quantizations": [
          "Int4"
        ],
        "model_id": "Qwen/Qwen2.5-0.5B-Instruct-AWQ"
      },
      {
        "model_format": "awq",
        "model_size_in_billions": "1_5",
        "quantizations": [
          "Int4"
        ],
        "model_id": "Qwen/Qwen2.5-1.5B-Instruct-AWQ"
      },
      {
        "model_format": "awq",
        "model_size_in_billions": 3,
        "quantizations": [
          "Int4"
        ],
        "model_id": "Qwen/Qwen2.5-3B-Instruct-AWQ"
      },
      {
        "model_format": "awq",
        "model_size_in_billions": 7,
        "quantizations": [
          "Int4"
        ],
        "model_id": "Qwen/Qwen2.5-7B-Instruct-AWQ"
      },
      {
        "model_format": "awq",
        "model_size_in_billions": 14,
        "quantizations": [
          "Int4"
        ],
        "model_id": "Qwen/Qwen2.5-14B-Instruct-AWQ"
      },
      {
        "model_format": "awq",
        "model_size_in_billions": 32,
        "quantizations": [
          "Int4"
        ],
        "model_id": "Qwen/Qwen2.5-32B-Instruct-AWQ"
      },
      {
        "model_format": "awq",
        "model_size_in_billions": 72,
        "quantizations": [
          "Int4"
        ],
        "model_id": "Qwen/Qwen2.5-72B-Instruct-AWQ"
      },
      {
        "model_format": "ggufv2",
        "model_size_in_billions": "0_5",
        "quantizations": [
          "q2_k",
          "q3_k_m",
          "q4_0",
          "q4_k_m",
          "q5_0",
          "q5_k_m",
          "q6_k",
          "q8_0"
        ],
        "model_id": "Qwen/Qwen2.5-0.5B-Instruct-GGUF",
        "model_file_name_template": "qwen2.5-0.5b-instruct-{quantization}.gguf"
      },
      {
        "model_format": "ggufv2",
        "model_size_in_billions": "1_5",
        "quantizations": [
          "q2_k",
          "q3_k_m",
          "q4_0",
          "q4_k_m",
          "q5_0",
          "q5_k_m",
          "q6_k",
          "q8_0"
        ],
        "model_id": "Qwen/Qwen2.5-1.5B-Instruct-GGUF",
        "model_file_name_template": "qwen2.5-1.5b-instruct-{quantization}.gguf"
      },
      {
        "model_format": "ggufv2",
        "model_size_in_billions": 3,
        "quantizations": [
          "q2_k",
          "q3_k_m",
          "q4_0",
          "q4_k_m",
          "q5_0",
          "q5_k_m",
          "q6_k",
          "q8_0"
        ],
        "model_id": "Qwen/Qwen2.5-3B-Instruct-GGUF",
        "model_file_name_template": "qwen2.5-3b-instruct-{quantization}.gguf"
      },
      {
        "model_format": "ggufv2",
        "model_size_in_billions": 7,
        "quantizations": [
          "q2_k",
          "q3_k_m",
          "q4_0",
          "q4_k_m",
          "q5_0",
          "q5_k_m",
          "q6_k",
          "q8_0"
        ],
        "model_id": "Qwen/Qwen2.5-7B-Instruct-GGUF",
        "model_file_name_template": "qwen2.5-7b-instruct-{quantization}.gguf",
        "model_file_name_split_template": "qwen2.5-7b-instruct-{quantization}-{part}.gguf",
        "quantization_parts": {
          "q4_0": [
            "00001-of-00002",
            "00002-of-00002"
          ],
          "q4_k_m": [
            "00001-of-00002",
            "00002-of-00002"
          ],
          "q5_0": [
            "00001-of-00002",
            "00002-of-00002"
          ],
          "q5_k_m": [
            "00001-of-00002",
            "00002-of-00002"
          ],
          "q6_k": [
            "00001-of-00002",
            "00002-of-00002"
          ],
          "q8_0": [
            "00001-of-00002",
            "00002-of-00002"
          ]
        }
      },
      {
        "model_format": "ggufv2",
        "model_size_in_billions": 14,
        "quantizations": [
          "q2_k",
          "q3_k_m",
          "q4_0",
          "q4_k_m",
          "q5_0",
          "q5_k_m",
          "q6_k",
          "q8_0"
        ],
        "model_id": "Qwen/Qwen2.5-14B-Instruct-GGUF",
        "model_file_name_template": "qwen2.5-14b-instruct-{quantization}.gguf",
        "model_file_name_split_template": "qwen2.5-14b-instruct-{quantization}-{part}.gguf",
        "quantization_parts": {
          "q2_k": [
            "00001-of-00002",
            "00002-of-00002"
          ],
          "q3_k_m": [
            "00001-of-00002",
            "00002-of-00002"
          ],
          "q4_0": [
            "00001-of-00003",
            "00002-of-00003",
            "00003-of-00003"
          ],
          "q4_k_m": [
            "00001-of-00003",
            "00002-of-00003",
            "00003-of-00003"
          ],
          "q5_0": [
            "00001-of-00003",
            "00002-of-00003",
            "00003-of-00003"
          ],
          "q5_k_m": [
            "00001-of-00003",
            "00002-of-00003",
            "00003-of-00003"
          ],
          "q6_k": [
            "00001-of-00004",
            "00002-of-00004",
            "00003-of-00004",
            "00004-of-00004"
          ],
          "q8_0": [
            "00001-of-00004",
            "00002-of-00004",
            "00003-of-00004",
            "00004-of-00004"
          ]
        }
      },
      {
        "model_format": "ggufv2",
        "model_size_in_billions": 32,
        "quantizations": [
          "q2_k",
          "q3_k_m",
          "q4_0",
          "q4_k_m",
          "q5_0",
          "q5_k_m",
          "q6_k",
          "q8_0"
        ],
        "model_id": "Qwen/Qwen2.5-32B-Instruct-GGUF",
        "model_file_name_template": "qwen2_5-32b-instruct-{quantization}.gguf",
        "model_file_name_split_template": "qwen2.5-32b-instruct-{quantization}-{part}.gguf",
        "quantization_parts": {
          "q2_k": [
            "00001-of-00004",
            "00002-of-00004",
            "00003-of-00004",
            "00004-of-00004"
          ],
          "q3_k_m": [
            "00001-of-00005",
            "00002-of-00005",
            "00003-of-00005",
            "00004-of-00005",
            "00005-of-00005"
          ],
          "q4_0": [
            "00001-of-00005",
            "00002-of-00005",
            "00003-of-00005",
            "00004-of-00005",
            "00005-of-00005"
          ],
          "q4_k_m": [
            "00001-of-00005",
            "00002-of-00005",
            "00003-of-00005",
            "00004-of-00005",
            "00005-of-00005"
          ],
          "q5_0": [
            "00001-of-00006",
            "00002-of-00006",
            "00003-of-00006",
            "00004-of-00006",
            "00005-of-00006",
            "00006-of-00006"
          ],
          "q5_k_m": [
            "00001-of-00006",
            "00002-of-00006",
            "00003-of-00006",
            "00004-of-00006",
            "00005-of-00006",
            "00006-of-00006"
          ],
          "q6_k": [
            "00001-of-00007",
            "00002-of-00007",
            "00003-of-00007",
            "00004-of-00007",
            "00005-of-00007",
            "00006-of-00007",
            "00007-of-00007"
          ],
          "q8_0": [
            "00001-of-00009",
            "00002-of-00009",
            "00003-of-00009",
            "00004-of-00009",
            "00005-of-00009",
            "00006-of-00009",
            "00007-of-00009",
            "00008-of-00009",
            "00009-of-00009"
          ]
        }
      },
      {
        "model_format": "ggufv2",
        "model_size_in_billions": 72,
        "quantizations": [
          "q2_k",
          "q3_k_m",
          "q4_0",
          "q4_k_m",
          "q5_0",
          "q5_k_m",
          "q6_k",
          "q8_0",
          "fp16"
        ],
        "model_id": "Qwen/Qwen2.5-72B-Instruct-GGUF",
        "model_file_name_template": "qwen2_5-72b-instruct-{quantization}.gguf",
        "model_file_name_split_template": "qwen2.5-72b-instruct-{quantization}-{part}.gguf",
        "quantization_parts": {
           "q2_k": [
            "00001-of-00007",
            "00002-of-00007",
            "00003-of-00007",
            "00004-of-00007",
            "00005-of-00007",
            "00006-of-00007",
            "00007-of-00007"
          ],
          "q3_k_m": [
            "00001-of-00009",
            "00002-of-00009",
            "00003-of-00009",
            "00004-of-00009",
            "00005-of-00009",
            "00006-of-00009",
            "00007-of-00009",
            "00008-of-00009",
            "00009-of-00009"
          ],
          "q4_0": [
            "00001-of-00011",
            "00002-of-00011",
            "00003-of-00011",
            "00004-of-00011",
            "00005-of-00011",
            "00006-of-00011",
            "00007-of-00011",
            "00008-of-00011",
            "00009-of-00011",
            "00010-of-00011",
            "00011-of-00011"
          ],
          "q4_k_m": [
            "00001-of-00012",
            "00002-of-00012",
            "00003-of-00012",
            "00004-of-00012",
            "00005-of-00012",
            "00006-of-00012",
            "00007-of-00012",
            "00008-of-00012",
            "00009-of-00012",
            "00010-of-00012",
            "00011-of-00012",
            "00012-of-00012"
          ],
          "q5_0": [
            "00001-of-00013",
            "00002-of-00013",
            "00003-of-00013",
            "00004-of-00013",
            "00005-of-00013",
            "00006-of-00013",
            "00007-of-00013",
            "00008-of-00013",
            "00009-of-00013",
            "00010-of-00013",
            "00011-of-00013",
            "00012-of-00013",
            "00013-of-00013"
          ],
          "q5_k_m": [
            "00001-of-00014",
            "00002-of-00014",
            "00003-of-00014",
            "00004-of-00014",
            "00005-of-00014",
            "00006-of-00014",
            "00007-of-00014",
            "00008-of-00014",
            "00009-of-00014",
            "00010-of-00014",
            "00011-of-00014",
            "00012-of-00014",
            "00013-of-00014",
            "00014-of-00014"
          ],
          "q6_k": [
            "00001-of-00016",
            "00002-of-00016",
            "00003-of-00016",
            "00004-of-00016",
            "00005-of-00016",
            "00006-of-00016",
            "00007-of-00016",
            "00008-of-00016",
            "00009-of-00016",
            "00010-of-00016",
            "00011-of-00016",
            "00012-of-00016",
            "00013-of-00016",
            "00014-of-00016",
            "00015-of-00016",
            "00016-of-00016"
          ],
          "q8_0": [
            "00001-of-00021",
            "00002-of-00021",
            "00003-of-00021",
            "00004-of-00021",
            "00005-of-00021",
            "00006-of-00021",
            "00007-of-00021",
            "00008-of-00021",
            "00009-of-00021",
            "00010-of-00021",
            "00011-of-00021",
            "00012-of-00021",
            "00013-of-00021",
            "00014-of-00021",
            "00015-of-00021",
            "00016-of-00021",
            "00017-of-00021",
            "00018-of-00021",
            "00019-of-00021",
            "00020-of-00021",
            "00021-of-00021"
          ]
        }
      },
      {
        "model_format": "mlx",
        "model_size_in_billions": "0_5",
        "quantizations": [
          "4bit"
        ],
        "model_id": "mlx-community/Qwen2.5-0.5B-Instruct-4bit"
      },
      {
        "model_format": "mlx",
        "model_size_in_billions": "0_5",
        "quantizations": [
          "8bit"
        ],
        "model_id": "mlx-community/Qwen2.5-0.5B-Instruct-8bit"
      },
      {
        "model_format": "mlx",
        "model_size_in_billions": "0_5",
        "quantizations": [
          "none"
        ],
        "model_id": "mlx-community/Qwen2.5-0.5B-Instruct-bf16"
      },
      {
        "model_format": "mlx",
        "model_size_in_billions": "1_5",
        "quantizations": [
          "4bit"
        ],
        "model_id": "mlx-community/Qwen2.5-1.5B-Instruct-4bit"
      },
      {
        "model_format": "mlx",
        "model_size_in_billions": "1_5",
        "quantizations": [
          "8bit"
        ],
        "model_id": "mlx-community/Qwen2.5-1.5B-Instruct-8bit"
      },
      {
        "model_format": "mlx",
        "model_size_in_billions": "1_5",
        "quantizations": [
          "none"
        ],
        "model_id": "mlx-community/Qwen2.5-1.5B-Instruct-bf16"
      },
      {
        "model_format": "mlx",
        "model_size_in_billions": 3,
        "quantizations": [
          "4bit"
        ],
        "model_id": "mlx-community/Qwen2.5-3B-Instruct-4bit"
      },
      {
        "model_format": "mlx",
        "model_size_in_billions": 3,
        "quantizations": [
          "8bit"
        ],
        "model_id": "mlx-community/Qwen2.5-3B-Instruct-8bit"
      },
      {
        "model_format": "mlx",
        "model_size_in_billions": 3,
        "quantizations": [
          "none"
        ],
        "model_id": "mlx-community/Qwen2.5-3B-Instruct-bf16"
      },
      {
        "model_format": "mlx",
        "model_size_in_billions": 7,
        "quantizations": [
          "4bit"
        ],
        "model_id": "mlx-community/Qwen2.5-7B-Instruct-4bit"
      },
      {
        "model_format": "mlx",
        "model_size_in_billions": 7,
        "quantizations": [
          "8bit"
        ],
        "model_id": "mlx-community/Qwen2.5-7B-Instruct-8bit"
      },
      {
        "model_format": "mlx",
        "model_size_in_billions": 7,
        "quantizations": [
          "none"
        ],
        "model_id": "mlx-community/Qwen2.5-7B-Instruct-bf16"
      },
      {
        "model_format": "mlx",
        "model_size_in_billions": 14,
        "quantizations": [
          "4bit"
        ],
        "model_id": "mlx-community/Qwen2.5-14B-Instruct-4bit"
      },
      {
        "model_format": "mlx",
        "model_size_in_billions": 14,
        "quantizations": [
          "8bit"
        ],
        "model_id": "mlx-community/Qwen2.5-14B-Instruct-8bit"
      },
      {
        "model_format": "mlx",
        "model_size_in_billions": 14,
        "quantizations": [
          "none"
        ],
        "model_id": "mlx-community/Qwen2.5-14B-Instruct-bf16"
      },
      {
        "model_format": "mlx",
        "model_size_in_billions": 32,
        "quantizations": [
          "4bit"
        ],
        "model_id": "mlx-community/Qwen2.5-32B-Instruct-4bit"
      },
      {
        "model_format": "mlx",
        "model_size_in_billions": 32,
        "quantizations": [
          "8bit"
        ],
        "model_id": "mlx-community/Qwen2.5-32B-Instruct-8bit"
      },
      {
        "model_format": "mlx",
        "model_size_in_billions": 32,
        "quantizations": [
          "none"
        ],
        "model_id": "mlx-community/Qwen2.5-32B-Instruct-bf16"
      },
      {
        "model_format": "mlx",
        "model_size_in_billions": 72,
        "quantizations": [
          "4bit"
        ],
        "model_id": "mlx-community/Qwen2.5-72B-Instruct-4bit"
      },
      {
        "model_format": "mlx",
        "model_size_in_billions": 72,
        "quantizations": [
          "8bit"
        ],
        "model_id": "mlx-community/Qwen2.5-72B-Instruct-8bit"
      },
      {
        "model_format": "mlx",
        "model_size_in_billions": 72,
        "quantizations": [
          "none"
        ],
        "model_id": "mlx-community/Qwen2.5-72B-Instruct-bf16"
      }
    ],
    "chat_template": "{%- if tools %}\n    {{- '<|im_start|>system\\n' }}\n    {%- if messages[0]['role'] == 'system' %}\n        {{- messages[0]['content'] }}\n    {%- else %}\n        {{- 'You are Qwen, created by Alibaba Cloud. You are a helpful assistant.' }}\n    {%- endif %}\n    {{- \"\\n\\n# Tools\\n\\nYou may call one or more functions to assist with the user query.\\n\\nYou are provided with function signatures within <tools></tools> XML tags:\\n<tools>\" }}\n    {%- for tool in tools %}\n        {{- \"\\n\" }}\n        {{- tool | tojson }}\n    {%- endfor %}\n    {{- \"\\n</tools>\\n\\nFor each function call, return a json object with function name and arguments within <tool_call></tool_call> XML tags:\\n<tool_call>\\n{\\\"name\\\": <function-name>, \\\"arguments\\\": <args-json-object>}\\n</tool_call><|im_end|>\\n\" }}\n{%- else %}\n    {%- if messages[0]['role'] == 'system' %}\n        {{- '<|im_start|>system\\n' + messages[0]['content'] + '<|im_end|>\\n' }}\n    {%- else %}\n        {{- '<|im_start|>system\\nYou are Qwen, created by Alibaba Cloud. You are a helpful assistant.<|im_end|>\\n' }}\n    {%- endif %}\n{%- endif %}\n{%- for message in messages %}\n    {%- if (message.role == \"user\") or (message.role == \"system\" and not loop.first) or (message.role == \"assistant\" and not message.tool_calls) %}\n        {{- '<|im_start|>' + message.role + '\\n' + message.content + '<|im_end|>' + '\\n' }}\n    {%- elif message.role == \"assistant\" %}\n        {{- '<|im_start|>' + message.role }}\n        {%- if message.content %}\n            {{- '\\n' + message.content }}\n        {%- endif %}\n        {%- for tool_call in message.tool_calls %}\n            {%- if tool_call.function is defined %}\n                {%- set tool_call = tool_call.function %}\n            {%- endif %}\n            {{- '\\n<tool_call>\\n{\"name\": \"' }}\n            {{- tool_call.name }}\n            {{- '\", \"arguments\": ' }}\n            {{- tool_call.arguments | tojson }}\n            {{- '}\\n</tool_call>' }}\n        {%- endfor %}\n        {{- '<|im_end|>\\n' }}\n    {%- elif message.role == \"tool\" %}\n        {%- if (loop.index0 == 0) or (messages[loop.index0 - 1].role != \"tool\") %}\n            {{- '<|im_start|>user' }}\n        {%- endif %}\n        {{- '\\n<tool_response>\\n' }}\n        {{- message.content }}\n        {{- '\\n</tool_response>' }}\n        {%- if loop.last or (messages[loop.index0 + 1].role != \"tool\") %}\n            {{- '<|im_end|>\\n' }}\n        {%- endif %}\n    {%- endif %}\n{%- endfor %}\n{%- if add_generation_prompt %}\n    {{- '<|im_start|>assistant\\n' }}\n{%- endif %}\n",
    "stop_token_ids": [
      151643,
      151644,
      151645
    ],
    "stop": [
      "<|endoftext|>",
      "<|im_start|>",
      "<|im_end|>"
    ]
  },
  {
    "version": 1,
    "context_length": 32768,
    "model_name": "qwen2.5-coder",
    "model_lang": [
      "en",
      "zh"
    ],
    "model_ability": [
      "generate"
    ],
    "model_description": "Qwen2.5-Coder is the latest series of Code-Specific Qwen large language models (formerly known as CodeQwen).",
    "model_specs": [
      {
        "model_format": "pytorch",
        "model_size_in_billions": "0_5",
        "quantizations": [
          "4-bit",
          "8-bit",
          "none"
        ],
        "model_id": "Qwen/Qwen2.5-Coder-0.5B"
      },
      {
        "model_format": "pytorch",
        "model_size_in_billions": "1_5",
        "quantizations": [
          "4-bit",
          "8-bit",
          "none"
        ],
        "model_id": "Qwen/Qwen2.5-Coder-1.5B"
      },
      {
        "model_format": "pytorch",
        "model_size_in_billions": "3",
        "quantizations": [
          "4-bit",
          "8-bit",
          "none"
        ],
        "model_id": "Qwen/Qwen2.5-Coder-3B"
      },
      {
        "model_format": "pytorch",
        "model_size_in_billions": 7,
        "quantizations": [
          "4-bit",
          "8-bit",
          "none"
        ],
        "model_id": "Qwen/Qwen2.5-Coder-7B"
      },
      {
        "model_format": "pytorch",
        "model_size_in_billions": 14,
        "quantizations": [
          "4-bit",
          "8-bit",
          "none"
        ],
        "model_id": "Qwen/Qwen2.5-Coder-14B"
      },
      {
        "model_format": "pytorch",
        "model_size_in_billions": 32,
        "quantizations": [
          "4-bit",
          "8-bit",
          "none"
        ],
        "model_id": "Qwen/Qwen2.5-Coder-32B"
      }
    ]
  },
  {
    "version": 1,
    "context_length": 32768,
    "model_name": "qwen2.5-coder-instruct",
    "model_lang": [
      "en",
      "zh"
    ],
    "model_ability": [
      "chat",
      "tools"
    ],
    "model_description": "Qwen2.5-Coder is the latest series of Code-Specific Qwen large language models (formerly known as CodeQwen).",
    "model_specs": [
      {
        "model_format": "pytorch",
        "model_size_in_billions": "0_5",
        "quantizations": [
          "4-bit",
          "8-bit",
          "none"
        ],
        "model_id": "Qwen/Qwen2.5-Coder-0.5B-Instruct"
      },
      {
        "model_format": "pytorch",
        "model_size_in_billions": "1_5",
        "quantizations": [
          "4-bit",
          "8-bit",
          "none"
        ],
        "model_id": "Qwen/Qwen2.5-Coder-1.5B-Instruct"
      },
      {
        "model_format": "pytorch",
        "model_size_in_billions": "3",
        "quantizations": [
          "4-bit",
          "8-bit",
          "none"
        ],
        "model_id": "Qwen/Qwen2.5-Coder-3B-Instruct"
      },
      {
        "model_format": "pytorch",
        "model_size_in_billions": 7,
        "quantizations": [
          "4-bit",
          "8-bit",
          "none"
        ],
        "model_id": "Qwen/Qwen2.5-Coder-7B-Instruct"
      },
      {
        "model_format": "pytorch",
        "model_size_in_billions": 14,
        "quantizations": [
          "4-bit",
          "8-bit",
          "none"
        ],
        "model_id": "Qwen/Qwen2.5-Coder-14B-Instruct"
      },
      {
        "model_format": "pytorch",
        "model_size_in_billions": 32,
        "quantizations": [
          "4-bit",
          "8-bit",
          "none"
        ],
        "model_id": "Qwen/Qwen2.5-Coder-32B-Instruct"
      },
      {
        "model_format": "gptq",
        "model_size_in_billions": "0_5",
        "quantizations": [
            "Int4",
            "Int8"
        ],
        "model_id": "Qwen/Qwen2.5-Coder-0.5B-Instruct-GPTQ-{quantization}"
      },
      {
        "model_format": "gptq",
        "model_size_in_billions": "1_5",
        "quantizations": [
            "Int4",
            "Int8"
        ],
        "model_id": "Qwen/Qwen2.5-Coder-1.5B-Instruct-GPTQ-{quantization}"
      },
      {
        "model_format": "gptq",
        "model_size_in_billions": "3",
        "quantizations": [
            "Int4",
            "Int8"
        ],
        "model_id": "Qwen/Qwen2.5-Coder-3B-Instruct-GPTQ-{quantization}"
      },
      {
        "model_format": "gptq",
        "model_size_in_billions": "7",
        "quantizations": [
            "Int4",
            "Int8"
        ],
        "model_id": "Qwen/Qwen2.5-Coder-7B-Instruct-GPTQ-{quantization}"
      },
      {
        "model_format": "gptq",
        "model_size_in_billions": "14",
        "quantizations": [
            "Int4",
            "Int8"
        ],
        "model_id": "Qwen/Qwen2.5-Coder-14B-Instruct-GPTQ-{quantization}"
      },
      {
        "model_format": "gptq",
        "model_size_in_billions": "32",
        "quantizations": [
            "Int4",
            "Int8"
        ],
        "model_id": "Qwen/Qwen2.5-Coder-32B-Instruct-GPTQ-{quantization}"
      },
      {
        "model_format": "awq",
        "model_size_in_billions": "0_5",
        "quantizations": [
            "Int4"
        ],
        "model_id": "Qwen/Qwen2.5-Coder-0.5B-Instruct-AWQ"
      },
      {
        "model_format": "awq",
        "model_size_in_billions": "1_5",
        "quantizations": [
            "Int4"
        ],
        "model_id": "Qwen/Qwen2.5-Coder-1.5B-Instruct-AWQ"
      },
      {
        "model_format": "awq",
        "model_size_in_billions": "3",
        "quantizations": [
            "Int4"
        ],
        "model_id": "Qwen/Qwen2.5-Coder-3B-Instruct-AWQ"
      },
      {
        "model_format": "awq",
        "model_size_in_billions": "7",
        "quantizations": [
            "Int4"
        ],
        "model_id": "Qwen/Qwen2.5-Coder-7B-Instruct-AWQ"
      },
      {
        "model_format": "awq",
        "model_size_in_billions": "14",
        "quantizations": [
            "Int4"
        ],
        "model_id": "Qwen/Qwen2.5-Coder-14B-Instruct-AWQ"
      },
      {
        "model_format": "awq",
        "model_size_in_billions": "32",
        "quantizations": [
            "Int4"
        ],
        "model_id": "Qwen/Qwen2.5-Coder-32B-Instruct-AWQ"
      },

      {
        "model_format": "ggufv2",
        "model_size_in_billions": "1_5",
        "quantizations": [
          "q2_k",
          "q3_k_m",
          "q4_0",
          "q4_k_m",
          "q5_0",
          "q5_k_m",
          "q6_k",
          "q8_0"
        ],
        "model_id": "Qwen/Qwen2.5-Coder-1.5B-Instruct-GGUF",
        "model_file_name_template": "qwen2.5-coder-1.5b-instruct-{quantization}.gguf"
      },
      {
        "model_format": "ggufv2",
        "model_size_in_billions": 7,
        "quantizations": [
          "q2_k",
          "q3_k_m",
          "q4_0",
          "q4_k_m",
          "q5_0",
          "q5_k_m",
          "q6_k",
          "q8_0"
        ],
        "model_id": "Qwen/Qwen2.5-Coder-7B-Instruct-GGUF",
        "model_file_name_template": "qwen2.5-coder-7b-instruct-{quantization}.gguf",
        "model_file_name_split_template": "qwen2.5-coder-7b-instruct-{quantization}-{part}.gguf",
        "quantization_parts": {
          "q4_0": [
            "00001-of-00002",
            "00002-of-00002"
          ],
          "q4_k_m": [
            "00001-of-00002",
            "00002-of-00002"
          ],
          "q5_0": [
            "00001-of-00002",
            "00002-of-00002"
          ],
          "q5_k_m": [
            "00001-of-00002",
            "00002-of-00002"
          ],
          "q6_k": [
            "00001-of-00002",
            "00002-of-00002"
          ],
          "q8_0": [
            "00001-of-00003",
            "00002-of-00003",
            "00003-of-00003"
          ]
        }
      }
    ],
    "chat_template": "{%- if tools %}\n    {{- '<|im_start|>system\\n' }}\n    {%- if messages[0]['role'] == 'system' %}\n        {{- messages[0]['content'] }}\n    {%- else %}\n        {{- 'You are a helpful assistant.' }}\n    {%- endif %}\n    {{- \"\\n\\n# Tools\\n\\nYou may call one or more functions to assist with the user query.\\n\\nYou are provided with function signatures within <tools></tools> XML tags:\\n<tools>\" }}\n    {%- for tool in tools %}\n        {{- \"\\n\" }}\n        {{- tool | tojson }}\n    {%- endfor %}\n    {{- \"\\n</tools>\\n\\nFor each function call, return a json object with function name and arguments within <tool_call></tool_call> XML tags:\\n<tool_call>\\n{{\\\"name\\\": <function-name>, \\\"arguments\\\": <args-json-object>}}\\n</tool_call><|im_end|>\\n\" }}\n{%- else %}\n    {%- if messages[0]['role'] == 'system' %}\n        {{- '<|im_start|>system\\n' + messages[0]['content'] + '<|im_end|>\\n' }}\n    {%- else %}\n        {{- '<|im_start|>system\\nYou are a helpful assistant.<|im_end|>\\n' }}\n    {%- endif %}\n{%- endif %}\n{%- for message in messages %}\n    {%- if (message.role == \"user\") or (message.role == \"system\" and not loop.first) or (message.role == \"assistant\" and not message.tool_calls) %}\n        {{- '<|im_start|>' + message.role + '\\n' + message.content + '<|im_end|>' + '\\n' }}\n    {%- elif message.role == \"assistant\" %}\n        {{- '<|im_start|>' + message.role }}\n        {%- if message.content %}\n            {{- '\\n' + message.content }}\n        {%- endif %}\n        {%- for tool_call in message.tool_calls %}\n            {%- if tool_call.function is defined %}\n                {%- set tool_call = tool_call.function %}\n            {%- endif %}\n            {{- '\\n<tool_call>\\n{\"name\": \"' }}\n            {{- tool_call.name }}\n            {{- '\", \"arguments\": ' }}\n            {{- tool_call.arguments | tojson }}\n            {{- '}\\n</tool_call>' }}\n        {%- endfor %}\n        {{- '<|im_end|>\\n' }}\n    {%- elif message.role == \"tool\" %}\n        {%- if (loop.index0 == 0) or (messages[loop.index0 - 1].role != \"tool\") %}\n            {{- '<|im_start|>user' }}\n        {%- endif %}\n        {{- '\\n<tool_response>\\n' }}\n        {{- message.content }}\n        {{- '\\n</tool_response>' }}\n        {%- if loop.last or (messages[loop.index0 + 1].role != \"tool\") %}\n            {{- '<|im_end|>\\n' }}\n        {%- endif %}\n    {%- endif %}\n{%- endfor %}\n{%- if add_generation_prompt %}\n    {{- '<|im_start|>assistant\\n' }}\n{%- endif %}\n",
    "stop_token_ids": [
      151643,
      151644,
      151645
    ],
    "stop": [
      "<|endoftext|>",
      "<|im_start|>",
      "<|im_end|>"
    ]
  },
  {
    "version": 1,
    "context_length": 32768,
    "model_name": "QwQ-32B-Preview",
    "model_lang": [
      "en",
      "zh"
    ],
    "model_ability": [
      "chat"
    ],
    "model_description": "QwQ-32B-Preview is an experimental research model developed by the Qwen Team, focused on advancing AI reasoning capabilities.",
    "model_specs": [
      {
        "model_format": "pytorch",
        "model_size_in_billions": 32,
        "quantizations": [
          "4-bit",
          "8-bit",
          "none"
        ],
        "model_id": "Qwen/QwQ-32B-Preview"
      },
      {
        "model_format": "awq",
        "model_size_in_billions": 32,
        "quantizations": [
          "Int4"
        ],
        "model_id": "KirillR/QwQ-32B-Preview-AWQ"
      },
      {
        "model_format": "ggufv2",
        "model_size_in_billions": 32,
        "quantizations": [
          "Q3_K_L",
          "Q4_K_M",
          "Q6_K",
          "Q8_0"
        ],
        "model_id": "lmstudio-community/QwQ-32B-Preview-GGUF",
        "model_file_name_template": "QwQ-32B-Preview-{quantization}.gguf"
      },
      {
        "model_format": "mlx",
        "model_size_in_billions": 32,
        "quantizations": [
          "4bit"
        ],
        "model_id": "mlx-community/Qwen_QwQ-32B-Preview_MLX-4bit"
      },
      {
        "model_format": "mlx",
        "model_size_in_billions": 32,
        "quantizations": [
          "8bit"
        ],
        "model_id": "mlx-community/Qwen_QwQ-32B-Preview_MLX-8bit"
      },
      {
        "model_format": "mlx",
        "model_size_in_billions": 32,
        "quantizations": [
          "none"
        ],
        "model_id": "mlx-community/QwQ-32B-Preview-bf16"
      }
    ],
    "chat_template": "{%- if tools %}\n    {{- '<|im_start|>system\\n' }}\n    {%- if messages[0]['role'] == 'system' %}\n        {{- messages[0]['content'] }}\n    {%- else %}\n        {{- 'You are Qwen, created by Alibaba Cloud. You are a helpful assistant.' }}\n    {%- endif %}\n    {{- \"\\n\\n# Tools\\n\\nYou may call one or more functions to assist with the user query.\\n\\nYou are provided with function signatures within <tools></tools> XML tags:\\n<tools>\" }}\n    {%- for tool in tools %}\n        {{- \"\\n\" }}\n        {{- tool | tojson }}\n    {%- endfor %}\n    {{- \"\\n</tools>\\n\\nFor each function call, return a json object with function name and arguments within <tool_call></tool_call> XML tags:\\n<tool_call>\\n{\\\"name\\\": <function-name>, \\\"arguments\\\": <args-json-object>}\\n</tool_call><|im_end|>\\n\" }}\n{%- else %}\n    {%- if messages[0]['role'] == 'system' %}\n        {{- '<|im_start|>system\\n' + messages[0]['content'] + '<|im_end|>\\n' }}\n    {%- else %}\n        {{- '<|im_start|>system\\nYou are Qwen, created by Alibaba Cloud. You are a helpful assistant.<|im_end|>\\n' }}\n    {%- endif %}\n{%- endif %}\n{%- for message in messages %}\n    {%- if (message.role == \"user\") or (message.role == \"system\" and not loop.first) or (message.role == \"assistant\" and not message.tool_calls) %}\n        {{- '<|im_start|>' + message.role + '\\n' + message.content + '<|im_end|>' + '\\n' }}\n    {%- elif message.role == \"assistant\" %}\n        {{- '<|im_start|>' + message.role }}\n        {%- if message.content %}\n            {{- '\\n' + message.content }}\n        {%- endif %}\n        {%- for tool_call in message.tool_calls %}\n            {%- if tool_call.function is defined %}\n                {%- set tool_call = tool_call.function %}\n            {%- endif %}\n            {{- '\\n<tool_call>\\n{\"name\": \"' }}\n            {{- tool_call.name }}\n            {{- '\", \"arguments\": ' }}\n            {{- tool_call.arguments | tojson }}\n            {{- '}\\n</tool_call>' }}\n        {%- endfor %}\n        {{- '<|im_end|>\\n' }}\n    {%- elif message.role == \"tool\" %}\n        {%- if (loop.index0 == 0) or (messages[loop.index0 - 1].role != \"tool\") %}\n            {{- '<|im_start|>user' }}\n        {%- endif %}\n        {{- '\\n<tool_response>\\n' }}\n        {{- message.content }}\n        {{- '\\n</tool_response>' }}\n        {%- if loop.last or (messages[loop.index0 + 1].role != \"tool\") %}\n            {{- '<|im_end|>\\n' }}\n        {%- endif %}\n    {%- endif %}\n{%- endfor %}\n{%- if add_generation_prompt %}\n    {{- '<|im_start|>assistant\\n' }}\n{%- endif %}\n",
    "stop_token_ids": [
      151643,
      151644,
      151645
    ],
    "stop": [
      "<|endoftext|>",
      "<|im_start|>",
      "<|im_end|>"
    ]
  },
  {
    "version": 1,
    "context_length": 32768,
    "model_name": "QwQ-32B",
    "model_lang": [
      "en",
      "zh"
    ],
    "model_ability": [
      "chat",
      "reasoning"
    ],
    "model_description": "QwQ is the reasoning model of the Qwen series. Compared with conventional instruction-tuned models, QwQ, which is capable of thinking and reasoning, can achieve significantly enhanced performance in downstream tasks, especially hard problems. QwQ-32B is the medium-sized reasoning model, which is capable of achieving competitive performance against state-of-the-art reasoning models, e.g., DeepSeek-R1, o1-mini.",
    "model_specs": [
      {
        "model_format": "pytorch",
        "model_size_in_billions": 32,
        "quantizations": [
          "4-bit",
          "8-bit",
          "none"
        ],
        "model_id": "Qwen/QwQ-32B"
      },
      {
        "model_format": "awq",
        "model_size_in_billions": 32,
        "quantizations": [
          "Int4"
        ],
        "model_id": "Qwen/QwQ-32B-AWQ"
      },
      {
        "model_format": "mlx",
        "model_size_in_billions": 32,
        "quantizations": [
          "3bit",
          "4bit",
          "6bit",
          "8bit",
          "bf16"
        ],
        "model_id": "mlx-community/QwQ-32B-{quantization}"
      },
      {
        "model_format": "ggufv2",
        "model_size_in_billions": 32,
        "quantizations": [
          "fp16",
          "Q2_k",
          "Q3_K_M",
          "Q4_0",
          "Q4_K_M",
          "Q5_0",
          "Q5_K_M",
          "Q6_K",
          "Q8_0"
        ],
        "model_id": "Qwen/QwQ-32B-GGUF",
        "model_file_name_template": "qwq-32b-{quantization}.gguf"
      }
    ],
    "chat_template": "{%- if tools %}\n    {{- '<|im_start|>system\\n' }}\n    {%- if messages[0]['role'] == 'system' %}\n        {{- messages[0]['content'] }}\n    {%- else %}\n        {{- '' }}\n    {%- endif %}\n    {{- \"\\n\\n# Tools\\n\\nYou may call one or more functions to assist with the user query.\\n\\nYou are provided with function signatures within <tools></tools> XML tags:\\n<tools>\" }}\n    {%- for tool in tools %}\n        {{- \"\\n\" }}\n        {{- tool | tojson }}\n    {%- endfor %}\n    {{- \"\\n</tools>\\n\\nFor each function call, return a json object with function name and arguments within <tool_call></tool_call> XML tags:\\n<tool_call>\\n{\\\"name\\\": <function-name>, \\\"arguments\\\": <args-json-object>}\\n</tool_call><|im_end|>\\n\" }}\n{%- else %}\n    {%- if messages[0]['role'] == 'system' %}\n        {{- '<|im_start|>system\\n' + messages[0]['content'] + '<|im_end|>\\n' }}\n  {%- endif %}\n{%- endif %}\n{%- for message in messages %}\n    {%- if (message.role == \"user\") or (message.role == \"system\" and not loop.first) %}\n        {{- '<|im_start|>' + message.role + '\\n' + message.content + '<|im_end|>' + '\\n' }}\n    {%- elif message.role == \"assistant\" and not message.tool_calls %}\n        {%- set content = message.content.split('</think>')[-1].lstrip('\\n') %}\n        {{- '<|im_start|>' + message.role + '\\n' + content + '<|im_end|>' + '\\n' }}\n    {%- elif message.role == \"assistant\" %}\n        {%- set content = message.content.split('</think>')[-1].lstrip('\\n') %}\n        {{- '<|im_start|>' + message.role }}\n        {%- if message.content %}\n            {{- '\\n' + content }}\n        {%- endif %}\n        {%- for tool_call in message.tool_calls %}\n            {%- if tool_call.function is defined %}\n                {%- set tool_call = tool_call.function %}\n            {%- endif %}\n            {{- '\\n<tool_call>\\n{\"name\": \"' }}\n            {{- tool_call.name }}\n            {{- '\", \"arguments\": ' }}\n            {{- tool_call.arguments | tojson }}\n            {{- '}\\n</tool_call>' }}\n        {%- endfor %}\n        {{- '<|im_end|>\\n' }}\n    {%- elif message.role == \"tool\" %}\n        {%- if (loop.index0 == 0) or (messages[loop.index0 - 1].role != \"tool\") %}\n            {{- '<|im_start|>user' }}\n        {%- endif %}\n        {{- '\\n<tool_response>\\n' }}\n        {{- message.content }}\n        {{- '\\n</tool_response>' }}\n        {%- if loop.last or (messages[loop.index0 + 1].role != \"tool\") %}\n            {{- '<|im_end|>\\n' }}\n        {%- endif %}\n    {%- endif %}\n{%- endfor %}\n{%- if add_generation_prompt %}\n    {{- '<|im_start|>assistant\\n<think>\\n' }}\n{%- endif %}\n",
    "stop_token_ids": [
      151643,
      151644,
      151645
    ],
    "stop": [
      "<|endoftext|>",
      "<|im_start|>",
      "<|im_end|>"
    ],
    "reasoning_start_tag": "<think>",
    "reasoning_end_tag": "</think>"
  },
  {
    "version": 1,
    "context_length": 131072,
    "model_name": "deepseek-r1-distill-qwen",
    "model_lang": [
      "en",
      "zh"
    ],
    "model_ability": [
      "chat",
      "reasoning"
    ],
    "model_description": "deepseek-r1-distill-qwen is distilled from DeepSeek-R1 based on Qwen",
    "model_specs": [
      {
        "model_format": "pytorch",
        "model_size_in_billions": "1_5",
        "quantizations": [
          "4-bit",
          "8-bit",
          "none"
        ],
        "model_id": "deepseek-ai/DeepSeek-R1-Distill-Qwen-1.5B"
      },
      {
        "model_format": "awq",
        "model_size_in_billions": "1_5",
        "quantizations": [
          "Int4"
        ],
        "model_id": "casperhansen/deepseek-r1-distill-qwen-1.5b-awq"
      },
      {
        "model_format": "gptq",
        "model_size_in_billions": "1_5",
        "quantizations": [
          "Int4"
        ],
        "model_id": "jakiAJK/DeepSeek-R1-Distill-Qwen-1.5B_GPTQ-int4"
      },
      {
        "model_format": "ggufv2",
        "model_size_in_billions": "1_5",
        "quantizations": [
          "Q2_K",
          "Q2_K_L",
          "Q3_K_M",
          "Q4_K_M",
          "Q5_K_M",
          "Q6_K",
          "Q8_0"
        ],
        "model_id": "unsloth/DeepSeek-R1-Distill-Qwen-1.5B-GGUF",
        "model_file_name_template": "DeepSeek-R1-Distill-Qwen-1.5B-{quantization}.gguf"
      },
      {
        "model_format": "mlx",
        "model_size_in_billions": "1_5",
        "quantizations": [
          "3bit",
          "4bit",
          "6bit",
          "8bit",
          "bf16"
        ],
        "model_id": "mlx-community/DeepSeek-R1-Distill-Qwen-1.5B-{quantization}"
      },
      {
        "model_format": "pytorch",
        "model_size_in_billions": 7,
        "quantizations": [
          "4-bit",
          "8-bit",
          "none"
        ],
        "model_id": "deepseek-ai/DeepSeek-R1-Distill-Qwen-7B"
      },
      {
        "model_format": "awq",
        "model_size_in_billions": 7,
        "quantizations": [
          "Int4"
        ],
        "model_id": "jakiAJK/DeepSeek-R1-Distill-Qwen-7B_AWQ"
      },
      {
        "model_format": "gptq",
        "model_size_in_billions": 7,
        "quantizations": [
          "Int4"
        ],
        "model_id": "jakiAJK/DeepSeek-R1-Distill-Qwen-7B_GPTQ-int4"
      },
      {
        "model_format": "ggufv2",
        "model_size_in_billions": 7,
        "quantizations": [
          "Q2_K",
          "Q2_K_L",
          "Q3_K_M",
          "Q4_K_M",
          "Q5_K_M",
          "Q6_K",
          "Q8_0",
          "F16"
        ],
        "model_id": "unsloth/DeepSeek-R1-Distill-Qwen-7B-GGUF",
        "model_file_name_template": "DeepSeek-R1-Distill-Qwen-7B-{quantization}.gguf"
      },
      {
        "model_format": "mlx",
        "model_size_in_billions": 7,
        "quantizations": [
          "3bit",
          "4bit",
          "6bit",
          "8bit",
          "bf16"
        ],
        "model_id": "mlx-community/DeepSeek-R1-Distill-Qwen-7B-{quantization}"
      },
      {
        "model_format": "pytorch",
        "model_size_in_billions": 14,
        "quantizations": [
          "4-bit",
          "8-bit",
          "none"
        ],
        "model_id": "deepseek-ai/DeepSeek-R1-Distill-Qwen-14B"
      },
      {
        "model_format": "awq",
        "model_size_in_billions": 14,
        "quantizations": [
          "Int4"
        ],
        "model_id": "casperhansen/deepseek-r1-distill-qwen-14b-awq"
      },
      {
        "model_format": "ggufv2",
        "model_size_in_billions": 14,
        "quantizations": [
          "Q2_K",
          "Q2_K_L",
          "Q3_K_M",
          "Q4_K_M",
          "Q5_K_M",
          "Q6_K",
          "Q8_0",
          "F16"
        ],
        "model_id": "unsloth/DeepSeek-R1-Distill-Qwen-14B-GGUF",
        "model_file_name_template": "DeepSeek-R1-Distill-Qwen-14B-{quantization}.gguf"
      },
      {
        "model_format": "mlx",
        "model_size_in_billions": 14,
        "quantizations": [
          "3bit",
          "4bit",
          "6bit",
          "8bit",
          "bf16"
        ],
        "model_id": "mlx-community/DeepSeek-R1-Distill-Qwen-14B-{quantization}"
      },
      {
        "model_format": "pytorch",
        "model_size_in_billions": 32,
        "quantizations": [
          "4-bit",
          "8-bit",
          "none"
        ],
        "model_id": "deepseek-ai/DeepSeek-R1-Distill-Qwen-32B"
      },
      {
        "model_format": "awq",
        "model_size_in_billions": 32,
        "quantizations": [
          "Int4"
        ],
        "model_id": "casperhansen/deepseek-r1-distill-qwen-32b-awq"
      },
      {
        "model_format": "ggufv2",
        "model_size_in_billions": 32,
        "quantizations": [
          "Q2_K",
          "Q2_K_L",
          "Q3_K_M",
          "Q4_K_M",
          "Q5_K_M",
          "Q6_K",
          "Q8_0",
          "F16"
        ],
        "model_id": "unsloth/DeepSeek-R1-Distill-Qwen-32B-GGUF",
        "model_file_name_template": "DeepSeek-R1-Distill-Qwen-32B-{quantization}.gguf"
      },
      {
        "model_format": "mlx",
        "model_size_in_billions": 32,
        "quantizations": [
          "3bit",
          "4bit",
          "6bit",
          "8bit",
          "bf16"
        ],
        "model_id": "mlx-community/DeepSeek-R1-Distill-Qwen-32B-{quantization}"
      }
    ],
    "chat_template": "{% if not add_generation_prompt is defined %}{% set add_generation_prompt = false %}{% endif %}{% set ns = namespace(is_first=false, is_tool=false, is_output_first=true, system_prompt='', is_first_sp=true) %}{%- for message in messages %}{%- if message['role'] == 'system' %}{%- if ns.is_first_sp %}{% set ns.system_prompt = ns.system_prompt + message['content'] %}{% set ns.is_first_sp = false %}{%- else %}{% set ns.system_prompt = ns.system_prompt + '\\n\\n' + message['content'] %}{%- endif %}{%- endif %}{%- endfor %}{{ bos_token }}{{ ns.system_prompt }}{%- for message in messages %}{%- if message['role'] == 'user' %}{%- set ns.is_tool = false -%}{{'<｜User｜>' + message['content']}}{%- endif %}{%- if message['role'] == 'assistant' and 'tool_calls' in message %}{%- set ns.is_tool = false -%}{%- for tool in message['tool_calls'] %}{%- if not ns.is_first %}{%- if message['content'] is none %}{{'<｜Assistant｜><｜tool▁calls▁begin｜><｜tool▁call▁begin｜>' + tool['type'] + '<｜tool▁sep｜>' + tool['function']['name'] + '\\n' + '```json' + '\\n' + tool['function']['arguments'] + '\\n' + '```' + '<｜tool▁call▁end｜>'}}{%- else %}{{'<｜Assistant｜>' + message['content'] + '<｜tool▁calls▁begin｜><｜tool▁call▁begin｜>' + tool['type'] + '<｜tool▁sep｜>' + tool['function']['name'] + '\\n' + '```json' + '\\n' + tool['function']['arguments'] + '\\n' + '```' + '<｜tool▁call▁end｜>'}}{%- endif %}{%- set ns.is_first = true -%}{%- else %}{{'\\n' + '<｜tool▁call▁begin｜>' + tool['type'] + '<｜tool▁sep｜>' + tool['function']['name'] + '\\n' + '```json' + '\\n' + tool['function']['arguments'] + '\\n' + '```' + '<｜tool▁call▁end｜>'}}{%- endif %}{%- endfor %}{{'<｜tool▁calls▁end｜><｜end▁of▁sentence｜>'}}{%- endif %}{%- if message['role'] == 'assistant' and 'tool_calls' not in message %}{%- if ns.is_tool %}{{'<｜tool▁outputs▁end｜>' + message['content'] + '<｜end▁of▁sentence｜>'}}{%- set ns.is_tool = false -%}{%- else %}{% set content = message['content'] %}{% if '</think>' in content %}{% set content = content.split('</think>')[-1] %}{% endif %}{{'<｜Assistant｜>' + content + '<｜end▁of▁sentence｜>'}}{%- endif %}{%- endif %}{%- if message['role'] == 'tool' %}{%- set ns.is_tool = true -%}{%- if ns.is_output_first %}{{'<｜tool▁outputs▁begin｜><｜tool▁output▁begin｜>' + message['content'] + '<｜tool▁output▁end｜>'}}{%- set ns.is_output_first = false %}{%- else %}{{'<｜tool▁output▁begin｜>' + message['content'] + '<｜tool▁output▁end｜>'}}{%- endif %}{%- endif %}{%- endfor -%}{% if ns.is_tool %}{{'<｜tool▁outputs▁end｜>'}}{% endif %}{% if add_generation_prompt and not ns.is_tool %}{{'<｜Assistant｜><think>\\n'}}{% endif %}",
    "stop_token_ids": [
      151643
    ],
    "stop": [
      "<｜end▁of▁sentence｜>"
    ],
    "reasoning_start_tag": "<think>",
    "reasoning_end_tag": "</think>"
  },
  {
    "version": 1,
    "context_length": 131072,
    "model_name": "deepseek-r1-distill-llama",
    "model_lang": [
      "en",
      "zh"
    ],
    "model_ability": [
      "chat",
      "reasoning"
    ],
    "model_description": "deepseek-r1-distill-llama is distilled from DeepSeek-R1 based on Llama",
    "model_specs": [
      {
        "model_format": "pytorch",
        "model_size_in_billions": 8,
        "quantizations": [
          "4-bit",
          "8-bit",
          "none"
        ],
        "model_id": "deepseek-ai/DeepSeek-R1-Distill-Llama-8B"
      },
      {
        "model_format": "awq",
        "model_size_in_billions": 8,
        "quantizations": [
          "Int4"
        ],
        "model_id": "jakiAJK/DeepSeek-R1-Distill-Llama-8B_AWQ"
      },
      {
        "model_format": "gptq",
        "model_size_in_billions": 8,
        "quantizations": [
          "Int4"
        ],
        "model_id": "jakiAJK/DeepSeek-R1-Distill-Llama-8B_GPTQ-int4"
      },
      {
        "model_format": "ggufv2",
        "model_size_in_billions": "1_5",
        "quantizations": [
          "Q2_K",
          "Q2_K_L",
          "Q3_K_M",
          "Q4_K_M",
          "Q5_K_M",
          "Q6_K",
          "Q8_0",
          "F16"
        ],
        "model_id": "unsloth/DeepSeek-R1-Distill-Llama-8B-GGUF",
        "model_file_name_template": "DeepSeek-R1-Distill-Llama-8B-{quantization}.gguf"
      },
      {
        "model_format": "mlx",
        "model_size_in_billions": 8,
        "quantizations": [
          "3bit",
          "4bit",
          "6bit",
          "8bit",
          "bf16"
        ],
        "model_id": "mlx-community/DeepSeek-R1-Distill-Llama-8B-{quantization}"
      },
      {
        "model_format": "pytorch",
        "model_size_in_billions": 70,
        "quantizations": [
          "4-bit",
          "8-bit",
          "none"
        ],
        "model_id": "deepseek-ai/DeepSeek-R1-Distill-Llama-70B"
      },
      {
        "model_format": "awq",
        "model_size_in_billions": 70,
        "quantizations": [
          "Int4"
        ],
        "model_id": "casperhansen/deepseek-r1-distill-llama-70b-awq"
      },
      {
        "model_format": "gptq",
        "model_size_in_billions": 70,
        "quantizations": [
          "Int4"
        ],
        "model_id": "empirischtech/DeepSeek-R1-Distill-Llama-70B-gptq-4bit"
      },
      {
        "model_format": "ggufv2",
        "model_size_in_billions": 70,
        "quantizations": [
          "Q2_K",
          "Q2_K_L",
          "Q3_K_M",
          "Q4_K_M",
          "Q5_K_M",
          "Q6_K",
          "Q8_0",
          "F16"
        ],
        "quantization_parts": {
          "Q6_K": [
            "00001-of-00002",
            "00002-of-00002"
          ],
          "Q8_0": [
            "00001-of-00002",
            "00002-of-00002"
          ],
          "F16": [
            "00001-of-00003",
            "00002-of-00003",
            "00003-of-00003"
          ]
        },
        "model_id": "unsloth/DeepSeek-R1-Distill-Llama-70B-GGUF",
        "model_file_name_template": "DeepSeek-R1-Distill-Qwen-7B-{quantization}.gguf",
        "model_file_name_split_template": "DeepSeek-R1-Distill-Llama-70B-{quantization}/DeepSeek-R1-Distill-Llama-70B-{quantization}-{part}.gguf"
      },
      {
        "model_format": "mlx",
        "model_size_in_billions": 70,
        "quantizations": [
          "3bit",
          "4bit",
          "6bit",
          "8bit"
        ],
        "model_id": "mlx-community/DeepSeek-R1-Distill-Llama-70B-{quantization}"
      }
    ],
    "chat_template": "{% if not add_generation_prompt is defined %}{% set add_generation_prompt = false %}{% endif %}{% set ns = namespace(is_first=false, is_tool=false, is_output_first=true, system_prompt='') %}{%- for message in messages %}{%- if message['role'] == 'system' %}{% set ns.system_prompt = message['content'] %}{%- endif %}{%- endfor %}{{bos_token}}{{ns.system_prompt}}{%- for message in messages %}{%- if message['role'] == 'user' %}{%- set ns.is_tool = false -%}{{'<｜User｜>' + message['content']}}{%- endif %}{%- if message['role'] == 'assistant' and message['content'] is none %}{%- set ns.is_tool = false -%}{%- for tool in message['tool_calls']%}{%- if not ns.is_first %}{{'<｜Assistant｜><｜tool▁calls▁begin｜><｜tool▁call▁begin｜>' + tool['type'] + '<｜tool▁sep｜>' + tool['function']['name'] + '\\n' + '```json' + '\\n' + tool['function']['arguments'] + '\\n' + '```' + '<｜tool▁call▁end｜>'}}{%- set ns.is_first = true -%}{%- else %}{{'\\n' + '<｜tool▁call▁begin｜>' + tool['type'] + '<｜tool▁sep｜>' + tool['function']['name'] + '\\n' + '```json' + '\\n' + tool['function']['arguments'] + '\\n' + '```' + '<｜tool▁call▁end｜>'}}{{'<｜tool▁calls▁end｜><｜end▁of▁sentence｜>'}}{%- endif %}{%- endfor %}{%- endif %}{%- if message['role'] == 'assistant' and message['content'] is not none %}{%- if ns.is_tool %}{{'<｜tool▁outputs▁end｜>' + message['content'] + '<｜end▁of▁sentence｜>'}}{%- set ns.is_tool = false -%}{%- else %}{% set content = message['content'] %}{% if '</think>' in content %}{% set content = content.split('</think>')[-1] %}{% endif %}{{'<｜Assistant｜>' + content + '<｜end▁of▁sentence｜>'}}{%- endif %}{%- endif %}{%- if message['role'] == 'tool' %}{%- set ns.is_tool = true -%}{%- if ns.is_output_first %}{{'<｜tool▁outputs▁begin｜><｜tool▁output▁begin｜>' + message['content'] + '<｜tool▁output▁end｜>'}}{%- set ns.is_output_first = false %}{%- else %}{{'\\n<｜tool▁output▁begin｜>' + message['content'] + '<｜tool▁output▁end｜>'}}{%- endif %}{%- endif %}{%- endfor -%}{% if ns.is_tool %}{{'<｜tool▁outputs▁end｜>'}}{% endif %}{% if add_generation_prompt and not ns.is_tool %}{{'<｜Assistant｜><think>\\n'}}{% endif %}",
    "stop_token_ids": [
      151643
    ],
    "stop": [
      "<｜end▁of▁sentence｜>"
    ],
    "reasoning_start_tag": "<think>",
    "reasoning_end_tag": "</think>"
  },
  {
    "version": 1,
    "context_length": 8192,
    "model_name": "glm-edge-chat",
    "model_lang": [
      "en",
      "zh"
    ],
    "model_ability": [
      "chat"
    ],
    "model_description": "The GLM-Edge series is our attempt to face the end-side real-life scenarios, which consists of two sizes of large-language dialogue models and multimodal comprehension models (GLM-Edge-1.5B-Chat, GLM-Edge-4B-Chat, GLM-Edge-V-2B, GLM-Edge-V-5B). Among them, the 1.5B / 2B model is mainly for platforms such as mobile phones and cars, and the 4B / 5B model is mainly for platforms such as PCs.",
    "model_specs": [
      {
        "model_format": "pytorch",
        "model_size_in_billions": "1_5",
        "quantizations": [
          "4-bit",
          "8-bit",
          "none"
        ],
        "model_id": "THUDM/glm-edge-1.5b-chat"
      },
      {
        "model_format": "pytorch",
        "model_size_in_billions": "4",
        "quantizations": [
          "4-bit",
          "8-bit",
          "none"
        ],
        "model_id": "THUDM/glm-edge-4b-chat"
      },
      {
        "model_format": "ggufv2",
        "model_size_in_billions": "1_5",
        "quantizations": [
          "Q4_0",
          "Q4_1",
          "Q4_K",
          "Q4_K_M",
          "Q4_K_S",
          "Q5_0",
          "Q5_1",
          "Q5_K",
          "Q5_K_M",
          "Q5_K_S",
          "Q6_K",
          "Q8_0"
        ],
        "model_file_name_template": "ggml-model-{quantization}.gguf",
        "model_id": "THUDM/glm-edge-1.5b-chat-gguf"
      },
      {
        "model_format": "ggufv2",
        "model_size_in_billions": "1_5",
        "quantizations": [
          "F16"
        ],
        "model_file_name_template": "glm-edge-1.5B-chat-{quantization}.gguf",
        "model_id": "THUDM/glm-edge-1.5b-chat-gguf"
      },
      {
        "model_format": "ggufv2",
        "model_size_in_billions": "4",
        "quantizations": [
          "Q4_0",
          "Q4_1",
          "Q4_K",
          "Q4_K_M",
          "Q4_K_S",
          "Q5_0",
          "Q5_1",
          "Q5_K",
          "Q5_K_M",
          "Q5_K_S",
          "Q6_K",
          "Q8_0"
        ],
        "model_file_name_template": "ggml-model-{quantization}.gguf",
        "model_id": "THUDM/glm-edge-4b-chat-gguf"
      },
      {
        "model_format": "ggufv2",
        "model_size_in_billions": "4",
        "quantizations": [
          "F16"
        ],
        "model_file_name_template": "glm-edge-4B-chat-{quantization}.gguf",
        "model_id": "THUDM/glm-edge-4b-chat-gguf"
      }
    ],
    "chat_template": "{% for item in messages %}{% if item['role'] == 'system' %}<|system|>\n{{ item['content'] }}{% elif item['role'] == 'user' %}<|user|>\n{{ item['content'] }}{% elif item['role'] == 'assistant' %}<|assistant|>\n{{ item['content'] }}{% endif %}{% endfor %}{% if add_generation_prompt %}<|assistant|>\n{% endif %}",
    "stop_token_ids": [
      59246,
      59253,
      59255
    ],
    "stop": [
      "<|endoftext|>",
      "<|user|>",
      "<|observation|>"
    ]
  },
  {
    "version": 1,
    "context_length": 8192,
    "model_name": "glm-edge-v",
    "model_lang": [
      "en",
      "zh"
    ],
    "model_ability": [
      "chat",
      "vision"
    ],
    "model_description": "The GLM-Edge series is our attempt to face the end-side real-life scenarios, which consists of two sizes of large-language dialogue models and multimodal comprehension models (GLM-Edge-1.5B-Chat, GLM-Edge-4B-Chat, GLM-Edge-V-2B, GLM-Edge-V-5B). Among them, the 1.5B / 2B model is mainly for platforms such as mobile phones and cars, and the 4B / 5B model is mainly for platforms such as PCs.",
    "model_specs": [
      {
        "model_format": "pytorch",
        "model_size_in_billions": "2",
        "quantizations": [
          "4-bit",
          "8-bit",
          "none"
        ],
        "model_id": "THUDM/glm-edge-v-2b"
      },
      {
        "model_format": "pytorch",
        "model_size_in_billions": "5",
        "quantizations": [
          "4-bit",
          "8-bit",
          "none"
        ],
        "model_id": "THUDM/glm-edge-v-5b"
      },
      {
        "model_format": "ggufv2",
        "model_size_in_billions": "2",
        "quantizations": [
          "Q4_0",
          "Q4_1",
          "Q4_K",
          "Q4_K_M",
          "Q4_K_S",
          "Q5_0",
          "Q5_1",
          "Q5_K",
          "Q5_K_M",
          "Q5_K_S",
          "Q6_K",
          "Q8_0"
        ],
        "model_file_name_template": "ggml-model-{quantization}.gguf",
        "model_id": "THUDM/glm-edge-v-2b-gguf"
      },
      {
        "model_format": "ggufv2",
        "model_size_in_billions": "2",
        "quantizations": [
          "F16"
        ],
        "model_file_name_template": "glm-edge-v-2B-{quantization}.gguf",
        "model_id": "THUDM/glm-edge-v-2b-gguf"
      },
      {
        "model_format": "ggufv2",
        "model_size_in_billions": "2",
        "quantizations": [
          "f16"
        ],
        "model_file_name_template": "mmproj-model-{quantization}.gguf",
        "model_id": "THUDM/glm-edge-v-2b-gguf"
      },
      {
        "model_format": "ggufv2",
        "model_size_in_billions": "5",
        "quantizations": [
          "Q4_0",
          "Q4_1",
          "Q4_K",
          "Q4_K_M",
          "Q4_K_S",
          "Q5_0",
          "Q5_1",
          "Q5_K",
          "Q5_K_M",
          "Q5_K_S",
          "Q6_K",
          "Q8_0"
        ],
        "model_file_name_template": "ggml-model-{quantization}.gguf",
        "model_id": "THUDM/glm-edge-v-5b-gguf"
      },
      {
        "model_format": "ggufv2",
        "model_size_in_billions": "5",
        "quantizations": [
          "F16"
        ],
        "model_file_name_template": "glm-edge-v-5B-{quantization}.gguf",
        "model_id": "THUDM/glm-edge-v-5b-gguf"
      },
      {
        "model_format": "ggufv2",
        "model_size_in_billions": "5",
        "quantizations": [
          "f16"
        ],
        "model_file_name_template": "mmproj-model-{quantization}.gguf",
        "model_id": "THUDM/glm-edge-v-5b-gguf"
      }
    ],
    "chat_template": "{% for item in messages %}{% if item['role'] != 'system' %}<|{{ item['role'] }}|>\n{% for content in item['content'] %}{% if content['type'] == 'image' %}{% for _ in range(578) %}<|begin_of_image|>{% endfor %}{% elif content['type'] == 'text' %}{{ content['text'] }}{% endif %}{% endfor %}\n{% endif %}{% endfor %}{% if add_generation_prompt %}<|assistant|>\n{% endif %}",
    "stop_token_ids": [
      59246,
      59253,
      59255
    ],
    "stop": [
      "<|endoftext|>",
      "<|user|>",
      "<|observation|>"
    ]
  },
  {
    "version": 1,
    "context_length": 32768,
    "model_name": "QvQ-72B-Preview",
    "model_lang": [
      "en",
      "zh"
    ],
    "model_ability": [
      "chat",
      "vision"
    ],
    "model_description": "QVQ-72B-Preview is an experimental research model developed by the Qwen team, focusing on enhancing visual reasoning capabilities.",
    "model_specs": [
      {
        "model_format": "pytorch",
        "model_size_in_billions": 72,
        "quantizations": [
          "4-bit",
          "8-bit",
          "none"
        ],
        "model_id": "Qwen/QVQ-72B-Preview"
      },
      {
        "model_format": "mlx",
        "model_size_in_billions": 72,
        "quantizations": [
          "3bit",
          "4bit",
          "6bit",
          "8bit",
          "bf16"
        ],
        "model_id": "mlx-community/QVQ-72B-Preview-{quantization}"
      }
    ],
    "chat_template": "{% set image_count = namespace(value=0) %}{% set video_count = namespace(value=0) %}{% for message in messages %}{% if loop.first and message['role'] != 'system' %}<|im_start|>system\nYou are a helpful and harmless assistant. You are Qwen developed by Alibaba. You should think step-by-step.<|im_end|>\n{% endif %}<|im_start|>{{ message['role'] }}\n{% if message['content'] is string %}{{ message['content'] }}<|im_end|>\n{% else %}{% for content in message['content'] %}{% if content['type'] == 'image' or 'image' in content or 'image_url' in content %}{% set image_count.value = image_count.value + 1 %}{% if add_vision_id %}Picture {{ image_count.value }}: {% endif %}<|vision_start|><|image_pad|><|vision_end|>{% elif content['type'] == 'video' or 'video' in content %}{% set video_count.value = video_count.value + 1 %}{% if add_vision_id %}Video {{ video_count.value }}: {% endif %}<|vision_start|><|video_pad|><|vision_end|>{% elif 'text' in content %}{{ content['text'] }}{% endif %}{% endfor %}<|im_end|>\n{% endif %}{% endfor %}{% if add_generation_prompt %}<|im_start|>assistant\n{% endif %}",
    "stop_token_ids": [
      151645,
      151643
    ],
    "stop": [
      "<|im_end|>",
      "<|endoftext|>"
    ]
  },
  {
    "version": 1,
    "context_length": 32768,
    "model_name": "marco-o1",
    "model_lang": [
      "en",
      "zh"
    ],
    "model_ability": [
      "chat",
      "tools"
    ],
    "model_description": "Marco-o1: Towards Open Reasoning Models for Open-Ended Solutions",
    "model_specs": [
      {
        "model_format": "pytorch",
        "model_size_in_billions": 7,
        "quantizations": [
          "4-bit",
          "8-bit",
          "none"
        ],
        "model_id": "AIDC-AI/Marco-o1"
      },
      {
        "model_format": "ggufv2",
        "model_size_in_billions": 7,
        "quantizations": [
          "Q2_K",
          "Q3_K_L",
          "Q3_K_M",
          "Q3_K_S",
          "Q4_0",
          "Q4_1",
          "Q4_K_M",
          "Q4_K_S",
          "Q5_0",
          "Q5_1",
          "Q5_K_M",
          "Q5_K_S",
          "Q6_K",
          "Q8_0"
        ],
        "model_id": "QuantFactory/Marco-o1-GGUF",
        "model_file_name_template": "Marco-o1.{quantization}.gguf"
      }
    ],
    "chat_template": "{% for message in messages %}{% if loop.first and messages[0]['role'] != 'system' %}{{ '<|im_start|>system\n\n你是一个经过良好训练的AI助手，你的名字是Marco-o1.由阿里国际数字商业集团的AI Business创造.\n        \n## 重要！！！！！\n当你回答问题时，你的思考应该在<Thought>内完成，<Output>内输出你的结果。\n<Thought>应该尽可能是英文，但是有2个特例，一个是对原文中的引用，另一个是是数学应该使用markdown格式，<Output>内的输出需要遵循用户输入的语言。\n        <|im_end|>\n' }}{% endif %}{{'<|im_start|>' + message['role'] + '\n' + message['content'] + '<|im_end|>' + '\n'}}{% endfor %}{% if add_generation_prompt %}{{ '<|im_start|>assistant\n' }}{% endif %}",
    "stop_token_ids": [
      151643,
      151644,
      151645
    ],
    "stop": [
      "<|endoftext|>",
      "<|im_start|>",
      "<|im_end|>"
    ]
  },
  {
    "version": 1,
    "context_length": 4096,
    "model_name": "cogagent",
    "model_lang": [
      "en",
      "zh"
    ],
    "model_ability": [
      "chat",
      "vision"
    ],
    "model_description": "The CogAgent-9B-20241220 model is based on GLM-4V-9B, a bilingual open-source VLM base model. Through data collection and optimization, multi-stage training, and strategy improvements, CogAgent-9B-20241220 achieves significant advancements in GUI perception, inference prediction accuracy, action space completeness, and task generalizability. ",
    "model_specs": [
      {
        "model_format": "pytorch",
        "model_size_in_billions": "9",
        "quantizations": [
          "4-bit",
          "8-bit",
          "none"
        ],
        "model_id": "THUDM/cogagent-9b-20241220"
      }
    ],
    "chat_template": "{% for message in messages %}{{'<|im_start|>' + message['role'] + '\n' + message['content'] + '<|im_end|>' + '\n'}}{% endfor %}{% if add_generation_prompt %}{{ '<|im_start|>assistant\n' }}{% endif %}",
    "stop_token_ids": [
      151329,
      151336,
      151338
    ],
    "stop": [
      "<|endoftext|>",
      "<|user|>",
      "<|observation|>"
    ]
  },
  {
    "version": 1,
    "context_length": 32768,
    "model_name": "internlm3-instruct",
    "model_lang": [
      "en",
      "zh"
    ],
    "model_ability": [
      "chat",
      "tools"
    ],
    "model_description": "InternLM3 has open-sourced an 8-billion parameter instruction model, InternLM3-8B-Instruct, designed for general-purpose usage and advanced reasoning.",
    "model_specs": [
      {
        "model_format": "pytorch",
        "model_size_in_billions": 8,
        "quantizations": [
          "4-bit",
          "8-bit",
          "none"
        ],
        "model_id": "internlm/internlm3-8b-instruct"
      },
      {
        "model_format": "gptq",
        "model_size_in_billions": 8,
        "quantizations": [
          "Int4"
        ],
        "model_id": "internlm/internlm3-8b-instruct-gptq-int4"
      },
      {
        "model_format": "awq",
        "model_size_in_billions": 8,
        "quantizations": [
          "Int4"
        ],
        "model_id": "internlm/internlm3-8b-instruct-awq"
      },
      {
        "model_format": "ggufv2",
        "model_size_in_billions": 8,
        "quantizations": [
          "q2_k",
          "q3_k_m",
          "q4_0",
          "q4_k_m",
          "q5_0",
          "q5_k_m",
          "q6_k",
          "q8_0"
        ],
        "model_id": "internlm/internlm3-8b-instruct-gguf",
        "model_file_name_template": "internlm3-8b-instruct-{quantization}.gguf"
      },
      {
        "model_format":"mlx",
        "model_size_in_billions":8,
        "quantizations":[
          "4bit"
        ],
        "model_id":"mlx-community/internlm3-8b-instruct-{quantization}"
      }
    ],
    "chat_template": "{{ bos_token }}{% for message in messages %}{{'<|im_start|>' + message['role'] + '\n' + message['content'] + '<|im_end|>' + '\n'}}{% endfor %}{% if add_generation_prompt %}{{ '<|im_start|>assistant\n' }}{% endif %}",
    "stop_token_ids": [
      2,
      128131
    ],
    "stop": [
      "</s>",
      "<|im_end|>"
    ]
  },
  {
    "version": 1,
    "context_length": 1010000,
    "model_name": "qwen2.5-instruct-1m",
    "model_lang": [
      "en",
      "zh"
    ],
    "model_ability": [
      "chat"
    ],
    "model_description": "Qwen2.5-1M is the long-context version of the Qwen2.5 series models, supporting a context length of up to 1M tokens.",
    "model_specs": [
      {
        "model_format": "pytorch",
        "model_size_in_billions": 7,
        "quantizations": [
          "4-bit",
          "8-bit",
          "none"
        ],
        "model_id": "Qwen/Qwen2.5-7B-Instruct-1M"
      },
      {
        "model_format": "pytorch",
        "model_size_in_billions": 14,
        "quantizations": [
          "4-bit",
          "8-bit",
          "none"
        ],
        "model_id": "Qwen/Qwen2.5-14B-Instruct-1M"
      }
    ],
    "chat_template": "{%- if tools %}\n    {{- '<|im_start|>system\\n' }}\n    {%- if messages[0]['role'] == 'system' %}\n        {{- messages[0]['content'] }}\n    {%- else %}\n        {{- 'You are a helpful assistant.' }}\n    {%- endif %}\n    {{- \"\\n\\n# Tools\\n\\nYou may call one or more functions to assist with the user query.\\n\\nYou are provided with function signatures within <tools></tools> XML tags:\\n<tools>\" }}\n    {%- for tool in tools %}\n        {{- \"\\n\" }}\n        {{- tool | tojson }}\n    {%- endfor %}\n    {{- \"\\n</tools>\\n\\nFor each function call, return a json object with function name and arguments within <tool_call></tool_call> XML tags:\\n<tool_call>\\n{\\\"name\\\": <function-name>, \\\"arguments\\\": <args-json-object>}\\n</tool_call><|im_end|>\\n\" }}\n{%- else %}\n    {%- if messages[0]['role'] == 'system' %}\n        {{- '<|im_start|>system\\n' + messages[0]['content'] + '<|im_end|>\\n' }}\n    {%- else %}\n        {{- '<|im_start|>system\\nYou are a helpful assistant.<|im_end|>\\n' }}\n    {%- endif %}\n{%- endif %}\n{%- for message in messages %}\n    {%- if (message.role == \"user\") or (message.role == \"system\" and not loop.first) or (message.role == \"assistant\" and not message.tool_calls) %}\n        {{- '<|im_start|>' + message.role + '\\n' + message.content + '<|im_end|>' + '\\n' }}\n    {%- elif message.role == \"assistant\" %}\n        {{- '<|im_start|>' + message.role }}\n        {%- if message.content %}\n            {{- '\\n' + message.content }}\n        {%- endif %}\n        {%- for tool_call in message.tool_calls %}\n            {%- if tool_call.function is defined %}\n                {%- set tool_call = tool_call.function %}\n            {%- endif %}\n            {{- '\\n<tool_call>\\n{\"name\": \"' }}\n            {{- tool_call.name }}\n            {{- '\", \"arguments\": ' }}\n            {{- tool_call.arguments | tojson }}\n            {{- '}\\n</tool_call>' }}\n        {%- endfor %}\n        {{- '<|im_end|>\\n' }}\n    {%- elif message.role == \"tool\" %}\n        {%- if (loop.index0 == 0) or (messages[loop.index0 - 1].role != \"tool\") %}\n            {{- '<|im_start|>user' }}\n        {%- endif %}\n        {{- '\\n<tool_response>\\n' }}\n        {{- message.content }}\n        {{- '\\n</tool_response>' }}\n        {%- if loop.last or (messages[loop.index0 + 1].role != \"tool\") %}\n            {{- '<|im_end|>\\n' }}\n        {%- endif %}\n    {%- endif %}\n{%- endfor %}\n{%- if add_generation_prompt %}\n    {{- '<|im_start|>assistant\\n' }}\n{%- endif %}\n",
    "stop_token_ids": [
      151645,
      151643
    ],
    "stop": [
      "<|im_end|>",
      "<|endoftext|>"
    ]
  },
  {
    "version": 1,
<<<<<<< HEAD
    "context_length": 131072,
    "model_name": "chatglm3-128k",
    "model_lang": [
      "en",
      "zh"
    ],
    "model_ability": [
      "chat"
    ],
    "model_description": "ChatGLM3 is the third generation of ChatGLM, still open-source and trained on Chinese and English data.",
    "model_specs": [
      {
        "model_format": "pytorch",
        "model_size_in_billions": 6,
        "quantizations": [
          "4-bit",
          "8-bit",
          "none"
        ],
        "model_id": "THUDM/chatglm3-6b-128k",
        "model_revision": "f0afbe671009abc9e31182170cf60636d5546cda"
      }
    ],
    "chat_template": "{% for item in messages %}{% if item['content'] %}<|{{ item['role'] }}|>\n{{ item['content'] }}{% endif %}{% endfor %}{% if add_generation_prompt %}<|assistant|>{% endif %}",
    "stop_token_ids": [
      64795,
      64797,
      2
    ],
    "stop": [
      "<|user|>",
      "<|observation|>"
    ]
  },
  {
    "version": 1,
    "context_length": 32768,
    "model_name": "chatglm3-32k",
    "model_lang": [
      "en",
      "zh"
    ],
    "model_ability": [
      "chat"
    ],
    "model_description": "ChatGLM3 is the third generation of ChatGLM, still open-source and trained on Chinese and English data.",
    "model_specs": [
      {
        "model_format": "pytorch",
        "model_size_in_billions": 6,
        "quantizations": [
          "4-bit",
          "8-bit",
          "none"
        ],
        "model_id": "THUDM/chatglm3-6b-32k",
        "model_revision": "339f17ff464d47b5077527c2b34e80a7719ede3e"
      }
    ],
    "chat_template": "{% for item in messages %}{% if item['content'] %}<|{{ item['role'] }}|>\n{{ item['content'] }}{% endif %}{% endfor %}{% if add_generation_prompt %}<|assistant|>{% endif %}",
    "stop_token_ids": [
      64795,
      64797,
      2
    ],
    "stop": [
      "<|user|>",
      "<|observation|>"
    ]
  },
  {
    "version": 1,
    "context_length": 8192,
    "model_name": "chatglm3",
=======
    "context_length": 8192,
    "model_name": "moonlight-16b-a3b-instruct",
>>>>>>> 159738f4
    "model_lang": [
      "en",
      "zh"
    ],
    "model_ability": [
      "chat"
    ],
<<<<<<< HEAD
    "model_description": "ChatGLM3 is the third generation of ChatGLM, still open-source and trained on Chinese and English data.",
    "model_specs": [
      {
        "model_format": "pytorch",
        "model_size_in_billions": 6,
=======
    "model_description": "Kimi Muon is Scalable for LLM Training",
    "model_specs": [
      {
        "model_format": "pytorch",
        "model_size_in_billions": 3,
>>>>>>> 159738f4
        "quantizations": [
          "4-bit",
          "8-bit",
          "none"
        ],
<<<<<<< HEAD
        "model_id": "THUDM/chatglm3-6b",
        "model_revision": "103caa40027ebfd8450289ca2f278eac4ff26405"
      }
    ],
    "chat_template": "{% for item in messages %}{% if item['content'] %}<|{{ item['role'] }}|>\n{{ item['content'] }}{% endif %}{% endfor %}{% if add_generation_prompt %}<|assistant|>{% endif %}",
    "stop_token_ids": [
      64795,
      64797,
      2
    ],
    "stop": [
      "<|user|>",
      "<|observation|>"
=======
        "model_id": "moonshotai/Moonlight-16B-A3B-Instruct"
      }
    ],
    "chat_template":"{%- for message in messages -%}{%- if loop.first and messages[0]['role'] != 'system' -%}<|im_system|>system<|im_middle|>You are a helpful assistant<|im_end|>{%- endif -%}{%- if message['role'] == 'system' -%}<|im_system|>{%- endif -%}{%- if message['role'] == 'user' -%}<|im_user|>{%- endif -%}{%- if message['role'] == 'assistant' -%}<|im_assistant|>{%- endif -%}{{ message['role'] }}<|im_middle|>{{message['content']}}<|im_end|>{%- endfor -%}{%- if add_generation_prompt -%}<|im_assistant|>assistant<|im_middle|>{%- endif -%}",
    "stop_token_ids": [
      163586
    ],
    "stop": [
      "<|im_end|>"
>>>>>>> 159738f4
    ]
  }
]<|MERGE_RESOLUTION|>--- conflicted
+++ resolved
@@ -10386,7 +10386,6 @@
   },
   {
     "version": 1,
-<<<<<<< HEAD
     "context_length": 131072,
     "model_name": "chatglm3-128k",
     "model_lang": [
@@ -10461,10 +10460,6 @@
     "version": 1,
     "context_length": 8192,
     "model_name": "chatglm3",
-=======
-    "context_length": 8192,
-    "model_name": "moonlight-16b-a3b-instruct",
->>>>>>> 159738f4
     "model_lang": [
       "en",
       "zh"
@@ -10472,25 +10467,16 @@
     "model_ability": [
       "chat"
     ],
-<<<<<<< HEAD
     "model_description": "ChatGLM3 is the third generation of ChatGLM, still open-source and trained on Chinese and English data.",
     "model_specs": [
       {
         "model_format": "pytorch",
         "model_size_in_billions": 6,
-=======
-    "model_description": "Kimi Muon is Scalable for LLM Training",
-    "model_specs": [
-      {
-        "model_format": "pytorch",
-        "model_size_in_billions": 3,
->>>>>>> 159738f4
-        "quantizations": [
-          "4-bit",
-          "8-bit",
-          "none"
-        ],
-<<<<<<< HEAD
+        "quantizations": [
+          "4-bit",
+          "8-bit",
+          "none"
+        ],
         "model_id": "THUDM/chatglm3-6b",
         "model_revision": "103caa40027ebfd8450289ca2f278eac4ff26405"
       }
@@ -10504,7 +10490,29 @@
     "stop": [
       "<|user|>",
       "<|observation|>"
-=======
+    ]
+  },
+  {
+    "version": 1,
+    "context_length": 8192,
+    "model_name": "moonlight-16b-a3b-instruct",
+    "model_lang": [
+      "en",
+      "zh"
+    ],
+    "model_ability": [
+      "chat"
+    ],
+    "model_description": "Kimi Muon is Scalable for LLM Training",
+    "model_specs": [
+      {
+        "model_format": "pytorch",
+        "model_size_in_billions": 3,
+        "quantizations": [
+          "4-bit",
+          "8-bit",
+          "none"
+        ],
         "model_id": "moonshotai/Moonlight-16B-A3B-Instruct"
       }
     ],
@@ -10514,7 +10522,6 @@
     ],
     "stop": [
       "<|im_end|>"
->>>>>>> 159738f4
     ]
   }
 ]